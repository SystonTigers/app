--- conflicted
+++ resolved
@@ -1,10 +1,7 @@
 /**
  * Comprehensive Web App - Full Admin Interface
-<<<<<<< HEAD
  * Complete management system for tenant-specific football automation via web interface
-=======
  * Complete management system for the configured club via web interface
->>>>>>> 0f73dc18
  * @version 6.2.0
  */
 
@@ -54,12 +51,10 @@
  * Create main admin dashboard
  */
 function createMainDashboard() {
-<<<<<<< HEAD
   const rawClubName = getConfigValue('SYSTEM.CLUB_NAME', 'Your Football Club');
   const rawSystemName = getConfigValue('SYSTEM.NAME', 'Football Club Automation System');
   const sanitizedClubName = sanitizeHtml_(rawClubName);
   const sanitizedSystemName = sanitizeHtml_(rawSystemName);
-=======
   const club = getClubContext_();
   const subtitleParts = [club.leagueName, club.ageGroup].filter(Boolean);
   const subtitle = subtitleParts.length ? subtitleParts.join(' • ') : 'Complete Admin Dashboard';
@@ -67,17 +62,13 @@
   const badgeImage = club.badgeUrl
     ? `<img src="${club.badgeUrl}" alt="${club.clubName} badge" class="club-badge" loading="lazy" />`
     : '';
->>>>>>> 0f73dc18
 
   const html = `
 <!DOCTYPE html>
 <html>
 <head>
-<<<<<<< HEAD
   <title>🏈 ${sanitizedClubName} - Admin Dashboard</title>
-=======
   <title>🏈 ${club.clubName} - Admin Dashboard</title>
->>>>>>> 0f73dc18
   <meta name="viewport" content="width=device-width, initial-scale=1.0">
   <style>
     * { box-sizing: border-box; margin: 0; padding: 0; }
@@ -125,16 +116,13 @@
 <body>
   <div class="dashboard">
     <div class="header">
-<<<<<<< HEAD
       <h1>🏈 ${sanitizedClubName}</h1>
       <h2>Complete Admin Dashboard</h2>
       <p>Manage everything for ${sanitizedClubName} in ${sanitizedSystemName} - no technical skills required!</p>
-=======
       ${badgeImage}
       <h1>🏈 ${club.clubName}</h1>
       <h2>${subtitle}</h2>
       ${mottoLine || '<p>Manage everything from one place - no technical skills required!</p>'}
->>>>>>> 0f73dc18
     </div>
 
     <div class="cards">
@@ -249,21 +237,15 @@
  * Create player management interface
  */
 function createPlayerManagementInterface() {
-<<<<<<< HEAD
   const clubName = sanitizeHtml_(getConfigValue('SYSTEM.CLUB_NAME', 'Your Football Club'));
 
-=======
   const club = getClubContext_();
->>>>>>> 0f73dc18
   const html = `
 <!DOCTYPE html>
 <html>
 <head>
-<<<<<<< HEAD
   <title>👥 Player Management - ${clubName}</title>
-=======
   <title>👥 Player Management - ${club.clubName}</title>
->>>>>>> 0f73dc18
   <meta name="viewport" content="width=device-width, initial-scale=1.0">
   <style>
     * { box-sizing: border-box; margin: 0; padding: 0; }
@@ -549,26 +531,20 @@
 /**
  * Create fixture management interface
  */
-function createFixtureManagementInterface() {
-<<<<<<< HEAD
+function createFixtureManagementInterface() {t
   const rawClubName = getConfigValue('SYSTEM.CLUB_NAME', 'Your Football Club');
   const rawClubShortName = getConfigValue('SYSTEM.CLUB_SHORT_NAME', rawClubName);
   const clubName = sanitizeHtml_(rawClubName);
   const hashtagSeed = (rawClubShortName || rawClubName || 'Club').replace(/\s+/g, '');
   const hashtagPlaceholder = sanitizeHtml_(`#${hashtagSeed || 'Club'} #FootballClub #LocalFootball`);
 
-=======
   const club = getClubContext_();
->>>>>>> 0f73dc18
   const html = `
 <!DOCTYPE html>
 <html>
 <head>
-<<<<<<< HEAD
   <title>📅 Fixture Management - ${clubName}</title>
-=======
   <title>📅 Fixture Management - ${club.clubName}</title>
->>>>>>> 0f73dc18
   <meta name="viewport" content="width=device-width, initial-scale=1.0">
   <style>
     * { box-sizing: border-box; margin: 0; padding: 0; }
@@ -664,11 +640,8 @@
           <div class="form-group">
             <label for="venueDetails">Venue Details</label>
             <input type="text" id="venueDetails" name="venueDetails"
-<<<<<<< HEAD
                    placeholder="e.g. Home Stadium">
-=======
                    placeholder="e.g. ${club.clubName} Stadium">
->>>>>>> 0f73dc18
           </div>
 
           <div class="form-group">
@@ -868,25 +841,19 @@
  * Create Season Setup interface
  */
 function createSeasonSetupInterface() {
-<<<<<<< HEAD
   const rawClubName = getConfigValue('SYSTEM.CLUB_NAME', 'Your Football Club');
   const clubName = sanitizeHtml_(rawClubName);
 
-=======
   const club = getClubContext_();
   const defaultHashtags = club.clubShortName
     ? '#'+club.clubShortName.replace(/\s+/g, '') + ' #FootballClub #LocalFootball'
     : '#FootballClub #LocalFootball';
->>>>>>> 0f73dc18
   const html = `
 <!DOCTYPE html>
 <html>
 <head>
-<<<<<<< HEAD
   <title>🏆 Season Setup - ${clubName}</title>
-=======
   <title>🏆 Season Setup - ${club.clubName}</title>
->>>>>>> 0f73dc18
   <meta name="viewport" content="width=device-width, initial-scale=1.0">
   <style>
     * { box-sizing: border-box; margin: 0; padding: 0; }
@@ -985,11 +952,8 @@
 
       <div class="form-group">
         <label for="homeVenue">Home Venue</label>
-<<<<<<< HEAD
         <input type="text" id="homeVenue" name="homeVenue" placeholder="e.g., Home Ground">
-=======
         <input type="text" id="homeVenue" name="homeVenue" placeholder="e.g., ${club.clubName} Ground">
->>>>>>> 0f73dc18
       </div>
 
       <div class="form-group">
@@ -1046,11 +1010,8 @@
 
     <div class="form-group">
       <label for="socialHashtags">Social Media Hashtags</label>
-<<<<<<< HEAD
       <input type="text" id="socialHashtags" name="socialHashtags" placeholder="${hashtagPlaceholder}">
-=======
       <input type="text" id="socialHashtags" name="socialHashtags" placeholder="${defaultHashtags}">
->>>>>>> 0f73dc18
     </div>
   </div>
 
@@ -1133,22 +1094,16 @@
  * Create Historical Data Entry interface
  */
 function createHistoricalDataInterface() {
-<<<<<<< HEAD
   const rawClubName = getConfigValue('SYSTEM.CLUB_NAME', 'Your Football Club');
   const clubName = sanitizeHtml_(rawClubName);
 
-=======
   const club = getClubContext_();
->>>>>>> 0f73dc18
   const html = `
 <!DOCTYPE html>
 <html>
 <head>
-<<<<<<< HEAD
   <title>📊 Historical Data Import - ${clubName}</title>
-=======
   <title>📊 Historical Data Import - ${club.clubName}</title>
->>>>>>> 0f73dc18
   <meta name="viewport" content="width=device-width, initial-scale=1.0">
   <style>
     * { box-sizing: border-box; margin: 0; padding: 0; }
@@ -1240,11 +1195,8 @@
 
       <div class="grid">
         <div class="form-group">
-<<<<<<< HEAD
           <label for="homeScore">${clubName} Score</label>
-=======
           <label for="homeScore">${club.clubName} Score</label>
->>>>>>> 0f73dc18
           <input type="number" id="homeScore" name="homeScore" min="0" max="20" required>
         </div>
         <div class="form-group">
