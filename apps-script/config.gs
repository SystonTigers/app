/**
 * @fileoverview Centralized configuration for Football Club Automation System
 * @version 6.2.0
 * @author Senior Software Architect
 * @description All system configuration in one place - no globals elsewhere
 * 
 * CRITICAL: This is the single source of truth for all configuration.
 * No hard-coded values anywhere else in the system.
 * Test: GitHub Actions deployment configured
 */

// ==================== SYSTEM CONFIGURATION ====================

/**
 * Global config for Football Club Automation System
 * Enables use of standalone Apps Script project with linked Sheet
 * @version 6.2.0
 */
const CONFIG_LOGGER = typeof logger !== 'undefined' && logger && typeof logger.scope === 'function'
  ? logger.scope('Config')
  : {
    enterFunction() {},
    exitFunction() {},
    error() {}
  };

const CONFIG_SCRIPT_PROPERTY_CACHE_TTL_MS = 5 * 60 * 1000; // 5 minutes
let CONFIG_SCRIPT_PROPERTY_CACHE = null;
let CONFIG_SCRIPT_PROPERTY_CACHE_EXPIRES_AT = 0;

/**
 * Lazy accessor for configured sheet ID
 * Only resolves when actually needed, allows installer to run first
 */
function getConfiguredSheetId_() {
  CONFIG_LOGGER.enterFunction('getConfiguredSheetId_');

  try {
    const propertyValue = PropertiesService.getScriptProperties().getProperty('SPREADSHEET_ID');
    const trimmedValue = propertyValue && typeof propertyValue === 'string' ? propertyValue.trim() : '';

    if (!trimmedValue) {
      const error = new Error('SPREADSHEET_ID script property is not configured. Run SA_INSTALL() first to configure the system.');
      CONFIG_LOGGER.error(error.message);
      throw error;
    }

    CONFIG_LOGGER.exitFunction('getConfiguredSheetId_', { success: true });
    return trimmedValue;
  } catch (error) {
    CONFIG_LOGGER.exitFunction('getConfiguredSheetId_', { success: false });
    throw error;
  }
}

/**
 * Runtime-safe accessor for spreadsheet ID from config
 * Replaces getConfigValue('SHEETS.SPREADSHEET_ID') calls
 */
function getSpreadsheetIdFromConfig() {
  return getConfiguredSheetId_();
}

/**
 * Returns the main spreadsheet using the configured sheet ID
 * Replaces all use of getActiveSpreadsheet()
 * @returns {GoogleAppsScript.Spreadsheet.Spreadsheet}
 */
function getSheet() {
  CONFIG_LOGGER.enterFunction('getSheet');

  try {
    // @testHook(config_get_sheet_open_start)
    const sheetId = getConfiguredSheetId_();
    const spreadsheet = SpreadsheetApp.openById(sheetId);
    // @testHook(config_get_sheet_open_complete)

    CONFIG_LOGGER.exitFunction('getSheet', {
      success: true,
      sheetId: sheetId
    });
    return spreadsheet;
  } catch (error) {
    CONFIG_LOGGER.error('Failed to open spreadsheet by ID', {
      error: error instanceof Error ? { message: error.message, stack: error.stack } : error
    });
    CONFIG_LOGGER.exitFunction('getSheet', { success: false });
    throw error;
  }
}

/**
 * Merge arrays into a unique ordered list (legacy + new columns)
 * @param {...Array<*>} arrays - Arrays of values to merge
 * @returns {Array<*>} Array with unique entries preserving first occurrence order
 */
function mergeUniqueArrays() {
  const merged = [];

  for (let i = 0; i < arguments.length; i += 1) {
    const current = Array.isArray(arguments[i]) ? arguments[i] : [];
    current.forEach(value => {
      if (!merged.includes(value)) {
        merged.push(value);
      }
    });
  }

  return merged;
}

/**
 * Master system configuration object
 * @constant {Object} SYSTEM_CONFIG
 */
const SYSTEM_CONFIG = {
  
  // ==================== SYSTEM METADATA ====================
  SYSTEM: {
    VERSION: '6.2.0',
    NAME: 'Football Club Automation System',
    DESCRIPTION: 'Live football automation with weekly content calendar',
    ENVIRONMENT: 'production', // production | development | testing
    TIMEZONE: 'Europe/London',
    CLUB_NAME: 'Your Football Club',
    CLUB_SHORT_NAME: 'YFC',
    SEASON: '2024/25',
    LEAGUE: 'Your League',
    AGE_GROUP: "Senior Men's",
    LAST_UPDATED: '2025-09-27',
    
    // Bible compliance settings
    BIBLE_COMPLIANT: true,
    WEEKLY_SCHEDULE_ENABLED: true,
    OPPOSITION_AUTO_DETECTION: true,
    PLAYER_MINUTES_AUTO_CALC: true
  },

  // ==================== BRANDING & CUSTOMER EXPERIENCE ====================
  BRANDING: {
    PRIMARY_COLOR: '#ff6600',
    SECONDARY_COLOR: '#000000',
    BADGE_URL: '',
    BADGE_STORAGE_PROPERTY: 'BUYER_BADGE_BASE64',
    LAST_ASSET_UPDATE: ''
  },

  CUSTOMER: {
    DEFAULT_PROFILE: {
      buyerId: 'default_buyer',
      clubName: 'Your Football Club',
      clubShortName: 'YFC',
      league: 'Local League',  // Fixed: removed self-referential getConfigValue call
      ageGroup: "Senior Men's",
      primaryColor: '#ff6600',
      secondaryColor: '#000000',
      badgeUrl: '',
      rosterEntries: []
    },

    PROPERTY_KEYS: {
      PROFILE: 'BUYER_PROFILE',
      PROFILE_ID: 'BUYER_PROFILE_ID',
      BADGE_BASE64: 'BUYER_BADGE_BASE64'
    },

    SHEETS: {
      PROFILE_TAB_KEY: 'BUYER_PROFILES',
      ROSTER_TAB_KEY: 'BUYER_ROSTERS'
    },

    ACTIVE_PROFILE: null
  },

  // ==================== FEATURE FLAGS ====================
  FEATURES: {
    // Core features
    LIVE_MATCH_PROCESSING: true,
    BATCH_POSTING: true,
    PLAYER_STATISTICS: true,
    MAKE_INTEGRATION: true,
    
    // Enhanced features from spec
    OPPOSITION_EVENT_HANDLING: true,
    SECOND_YELLOW_PROCESSING: true,
    MONTHLY_SUMMARIES: true,
    GOTM: true,
    GOTS: true,
    WEEKLY_CONTENT_AUTOMATION: true,
    POSTPONED_MATCH_HANDLING: true,
    PLAYER_MINUTES_TRACKING: true,
    SUB_SWAPPING_SYSTEM: true,
    
    // Advanced features
    VIDEO_INTEGRATION: true,
    VIDEO_CLIP_CREATION: true,
    YOUTUBE_AUTOMATION: false, // Enable when ready
    XBOTGO_INTEGRATION: false, // Enable when configured
    ADVANCED_ANALYTICS: false,
    AI_CONTENT_GENERATION: false,
    LIVE_STREAMING: false,
    VOICE_COMMENTARY: false,

    // Future features
    TIKTOK_POSTING: false,
    GOAL_OF_MONTH: false,
    MULTI_TENANT: false,
    FACEBOOK_POSTING: true,
    TWITTER_POSTING: true,
    INSTAGRAM_POSTING: true
  },

  LIVE_MATCH_CONSOLE: {
    STATUS_OPTIONS: [
      { id: 'kick_off', label: 'Kick-off' },
      { id: 'half_time', label: 'Half-time' },
      { id: 'second_half_kickoff', label: '2nd Half Kick-off' },
      { id: 'full_time', label: 'Full-time' }
    ],
    CARD_TYPES: [
      { id: 'yellow', label: 'Yellow Card' },
      { id: 'second_yellow', label: 'Second Yellow (Red)' },
      { id: 'red', label: 'Red Card' },
      { id: 'sin_bin', label: 'Sin Bin' }
    ],
    NOTE_MARKERS: [
      { id: 'big_chance', label: 'Big chance' },
      { id: 'great_tackle', label: 'Great tackle' },
      { id: 'good_play', label: 'Good play' },
      { id: 'goal', label: 'Goal clip marker' }
    ],
    DEFAULT_MATCH_ID_PROPERTY: 'LIVE_MATCH_ACTIVE_ID',
    RECENT_EVENT_LIMIT: 8
  },

  MATCHDAY_ASSETS: {
    CARD_ICONS: {
      PROPERTY_KEY: 'MATCHDAY_CARD_ICON_MAP',
      DEFAULTS: {
        card_yellow: '',
        card_red: '',
        card_second_yellow: '',
        card_sin_bin: '',
        discipline_opposition: ''
      }
    }
  },

  // ==================== DOCUMENTATION REFERENCE ====================
  DOCUMENTATION: {
    VERSION: '6.2.0',
    SOURCE_FILES: {
      BIBLE: 'System-Workings - AKA The Bible.md',
      CLAUDE: 'CLAUDE.md',
      TASKS: 'TASKS.md',
      PLANNING: 'PLANNING.md'
    },

    WEEKLY_SCHEDULE: {
      MONDAY: [
        "This week's fixtures",
        'No match scheduled this week'
      ],
      TUESDAY: ['Quotes'],
      WEDNESDAY: [
        'Player stats - Monthly',
        "Previous matches against this week's team"
      ],
      THURSDAY: ['Throwback Thursday', '3 days to go'],
      FRIDAY: ['2 days to go'],
      SATURDAY: ['1 day to go'],
      SUNDAY: [
        'Match day',
        'Kick off',
        'Live Match Updates',
        'Day results',
        'League tables'
      ]
    },

    OTHER_POSTS: [
      'Birthdays - as and when',
      'Club Fixtures - 1st day of the month',
      'Club Results - last day of the Month',
      'Goal of the month competition - repost daily until voting closes',
      'Voting closing reminders for competitions',
      'Goal of the month winner announced 5 days after competition opens',
      'Goal of the season competition using monthly winners and runners up',
      'Two week goal of the season campaign after final match',
      'Postponed match alerts canceling countdown posts',
      'Sponsor highlights page/posts',
      'Highlight clips and video recaps'
    ],

    MATCH_DAY_OPERATIONS: {
      PRE_MATCH: [
        'Fixture moves into Live Match Updates tab on match day',
        'Control panel toggles enable/disable automation features'
      ],
      STATUS_UPDATES: [
        'Kick off',
        'Half-time',
        'Second half kick-off',
        'Full time'
      ],
      GOAL_LOGIC: [
        'Selecting player "Goal" counts as opposition goal',
        'Brace and hat-trick detection for tailored posts',
        'Opposition goal updates do not affect player stats'
      ],
      DISCIPLINE: [
        'Cards logged with player dropdown',
        'Opposition cards logged against opposition entity'
      ],
      PLAYER_TRACKING: [
        'Player minutes auto calculated from kickoff/subs/full-time',
        'Appearances, goals, assists, cards and minutes updated in real time'
      ],
      VIDEO_NOTES: [
        'Notes dropdown marks video editor cues (big chance, tackle, good play, goal)',
        'Notes include player dropdown to reference individuals'
      ],
      VIDEO_REQUIREMENTS: [
        'Highlight video overlays match clock with team names',
        'Goal events trigger banner and replay zoom',
        'Video clips stored per player in Google Drive folders'
      ],
      LIVE_STREAMING: [
        'Consider live streaming to Facebook, YouTube, Instagram, TikTok'
      ],
      MANUAL_INPUT: [
        'Allow manual entry of player stats and historical data when needed'
      ]
    },

    CLAUDE_GUIDANCE: {
      PROJECT_OVERVIEW: {
        SUMMARY: 'Comprehensive automation platform for football clubs',
        WEEKLY_SCHEDULE: ['Monday fixtures', 'Tuesday quotes', 'Wednesday stats/opposition history', 'Thursday throwback & countdown', 'Friday two days to go', 'Saturday one day to go', 'Sunday match day operations'],
        MATCHDAY_AUTOMATION: [
          'Live match tab activation on match day',
          'Status update workflow with send checkbox',
          'Opposition goal and card detection',
          'MOTM selection and player minutes tracking'
        ],
        CONTENT_TYPES: [
          'Live match events',
          'Weekly batch content',
          'Monthly summaries',
          'Special posts (birthdays, postponements, goal competitions)',
          'Video highlight content'
        ]
      },
      TECHNOLOGY_STACK: [
        'Google Sheets input layer',
        'Google Apps Script processing',
        'Make.com automation with router branches',
        'Canva for templated graphics',
        'Google Drive storage',
        'YouTube API and video tooling',
        'XbotGo scoreboard integration',
        'GitHub Pages data feeds'
      ],
      DESIGN_PRINCIPLES: [
        'Bible compliance governs implementation',
        'Strict weekly schedule automation',
        'Modular components per .gs file',
        'Centralized configuration only in config.js',
        'Idempotent external calls using unique keys',
        'Graceful fallback handling for missing data',
        'Comprehensive logging and @testHook usage'
      ],
      CODE_STANDARDS: {
        LOGGING_PATTERN: 'logger.enterFunction/exitFunction with try/catch and @testHook markers',
        CONFIG_ACCESS: 'Use getConfig utility instead of literals',
        SHEET_ACCESS: 'Use SheetUtils safe helpers with validation'
      }
    },

    TASK_STATUS: {
      UPDATED: '2025-09-20',
      CRITICAL_MISSING: [
        'Weekly content calendar automation',
        'Opposition goal auto-detection',
        'Real-time player minutes calculation',
        'Video clip metadata generation',
        'Video editor notes system',
        'Feature toggle control panel'
      ],
      FOUNDATIONS: [
        'Core Apps Script framework',
        'Event processing for goals/cards/MOTM',
        'Robust Google Sheets integration',
        'Make.com webhook and router setup',
        'Idempotent social media posting',
        'Version standardization and documentation',
        'Comprehensive logging infrastructure'
      ],
      METRICS: {
        WEEKLY_SCHEDULE: '0% implemented',
        OPPOSITION_DETECTION: '0% implemented',
        PLAYER_MINUTES: '0% implemented',
        VIDEO_INTEGRATION: '0% implemented',
        CONTROL_PANEL: '0% implemented'
      },
      PHASES: {
        PHASE_1: {
          DEADLINE: '2025-10-31',
          FOCUS: 'Bible core implementation',
          ESTIMATED_HOURS: 60,
          STATUS: 'Not started'
        }
      }
    },

    PLANNING: {
      MISSION_STATEMENT: 'Automate every moment of your football club with Bible-compliant workflows.',
      VISION_2025: 'Every Goal. Every Card. Every Moment. Every Day of the Week. Automated.',
      SUCCESS_TARGETS: [
        '10,000+ social followers',
        '95% automated posting',
        'Perfect weekly schedule compliance',
        '100% match event automation',
        'Complete video pipeline delivery',
        '50+ clubs using automation template',
        '£10,000+ annual digital revenue',
        'Industry recognition for innovation'
      ],
      ARCHITECTURE: {
        INPUT_LAYER: ['Weekly schedule triggers', 'Live match Google Sheets', 'Admin control panel', 'Email fixture ingestion'],
        PROCESSING_CORE: ['Weekly scheduler', 'Event manager', 'Player manager', 'Video manager'],
        INTEGRATIONS: ['Make.com routers', 'Canva templates', 'Video processing workflows', 'External APIs'],
        DISTRIBUTION: ['Facebook', 'Twitter/X', 'Instagram', 'TikTok', 'YouTube Shorts']
      },
      NOTES: [
        'System must remain under Make.com free tier limits',
        'All automation must support manual overrides',
        'Templates stored for repeatable Canva usage'
      ]
    }
  },

  // ==================== GOOGLE SHEETS CONFIGURATION ====================
  SHEETS: {
    // SPREADSHEET_ID removed - use getConfiguredSheetId_() helper instead
    TAB_NAMES: {
      // Core sheets
      LIVE_MATCH: 'Live Match Updates',
      FIXTURES: 'Fixtures',
      RESULTS: 'Results',
      PLAYER_STATS: 'Player Stats',
      PLAYER_EVENTS: 'Player Events',
      LIVE_MATCH_UPDATES: 'Live Match Updates',
      FIXTURES_RESULTS: 'Fixtures & Results',
      PLAYER_MINUTES: 'Player Minutes',
      
      // Enhanced sheets from spec
      SUBS_LOG: 'Subs Log',
      OPPOSITION_EVENTS: 'Opposition Events',
      VIDEO_CLIPS: 'Video Clips',
      MONTHLY_CONTENT: 'Monthly Content',
      MONTHLY_SUMMARIES: 'Monthly Summaries',
      WEEKLY_SCHEDULE: 'Weekly Schedule',
      WEEKLY_CONTENT: 'Weekly Content Calendar',
      
      // System sheets
      CONTROL_PANEL: 'Control Panel',
      CONFIG: 'Config',
      LOGS: 'Logs',
      NOTES: 'Notes',
      QUOTES: 'Quotes',
      HISTORICAL_DATA: 'Historical Data',

      PRIVACY_PLAYERS: 'Privacy Players',
      PRIVACY_CONSENTS: 'Privacy Consents',
      PRIVACY_AUDIT: 'Privacy Audit Log',


      BUYER_PROFILES: 'Buyer Profiles',
      BUYER_ROSTERS: 'Buyer Rosters',
      

      // Future sheets
      SEASON_STATS: 'Season Stats',
      GOAL_OF_MONTH: 'GOTM Tracking',
      MONTHLY_STATS: 'Monthly Stats'
    },

    REQUIRED_COLUMNS: {
      LIVE_MATCH: [
        'Minute', 'Event', 'Player', 'Assist', 'Card Type',
        'Send', 'Posted', 'Match ID', 'Timestamp', 'Notes'
      ],
      LIVE_MATCH_UPDATES: [
        'Timestamp', 'Minute', 'Event', 'Player', 'Opponent', 'Home Score',
        'Away Score', 'Card Type', 'Assist', 'Notes', 'Send', 'Status'
      ],
      FIXTURES: [
        'Date', 'Time', 'Opposition', 'Venue', 'Competition',
        'Home/Away', 'Send', 'Posted', 'Match ID', 'Status'
      ],
      FIXTURES_RESULTS: [
        'Match Date', 'Opponent', 'Competition', 'Home/Away', 'Result',
        'Scoreline', 'Send Status', 'Posted At', 'Notes'
      ],
      RESULTS: [
        'Date', 'Opposition', 'Home Score', 'Away Score', 'Venue',
        'Competition', 'Home/Away', 'Result', 'Send', 'Posted', 'Match ID'
      ],
      PLAYER_STATS: mergeUniqueArrays(
        [
          'Player', 'Appearances', 'Starts', 'Sub Apps', 'Goals',
          'Penalties', 'Assists', 'Yellow Cards', 'Red Cards',
          'Sin Bins', 'MOTM', 'Minutes', 'Last Updated'
        ],
        [
          'Player Name', 'Goals', 'Assists', 'Position', 'Squad Number'
        ]
      ),
      PLAYER_EVENTS: [
        'Match ID', 'Date', 'Player', 'Event Type', 'Minute',
        'Details', 'Competition', 'Opposition', 'Timestamp'
      ],
      BUYER_PROFILES: [
        'Buyer ID', 'Club Name', 'Club Short Name', 'League', 'Age Group',
        'Primary Colour', 'Secondary Colour', 'Badge URL', 'Last Updated'
      ],
      BUYER_ROSTERS: [
        'Buyer ID', 'Player Name', 'Position', 'Squad Number', 'Last Updated'
      ],
      SUBS_LOG: mergeUniqueArrays(
        [
          'Match ID', 'Date', 'Minute', 'Player Off', 'Player On',
          'Home/Away', 'Reason', 'Timestamp'
        ],
        [
          'Match Date'
        ]
      ),
      OPPOSITION_EVENTS: [
        'Match ID', 'Date', 'Event Type', 'Minute', 'Details',
        'Posted', 'Timestamp'
      ],
      VIDEO_CLIPS: mergeUniqueArrays(
        [
          'Match ID', 'Player', 'Event Type', 'Minute', 'Start Time',
          'Duration', 'Title', 'Caption', 'Status', 'YouTube URL',
          'Folder Path', 'Created'
        ],
        [
          'Match Date', 'Local Path', 'Notes'
        ]
      ),
      MONTHLY_CONTENT: [
        'Month Key',
        'Type',
        'Event Type',
        'Count',
        'Statistics JSON',
        'Payload Preview',
        'Processed At',
        'Idempotency Key',
        'Make Result'
      ],
      WEEKLY_CONTENT: [
        'Date', 'Day', 'Content Type', 'Status', 'Posted At', 'Event Type', 'Notes'
      ],
      MONTHLY_SUMMARIES: [
        'Timestamp', 'Month_Key', 'Summary_Type', 'Item_Count',
        'Summary_Data', 'Posted', 'Responses', 'Created'
      ],
      PRIVACY_PLAYERS: [
        'Player ID', 'Full Name', 'Date of Birth', 'Guardian Name', 'Guardian Email',
        'Guardian Phone', 'Default Consent Status', 'Default Consent Expiry',
        'Anonymise Faces', 'Use Initials Only', 'Last Reviewed'
      ],
      PRIVACY_CONSENTS: [
        'Consent ID', 'Player ID', 'Consent Type', 'Status', 'Captured At',
        'Expires At', 'Proof Reference', 'Source', 'Notes', 'Revoked At',
        'Anonymise Faces', 'Use Initials Only'
      ],
      PRIVACY_AUDIT: [
        'Timestamp', 'Player ID', 'Player Name', 'Action', 'Media Type',
        'Platform', 'Decision', 'Reason', 'Context', 'Performed By'
      ],
      QUOTES: [
        'Quote', 'Author', 'Category'
      ],
      HISTORICAL_DATA: [
        'Title', 'Description', 'Year', 'Category', 'Image URL'
      ]
    },

    NAMED_RANGES: {
      WEEKLY_CONTENT: {
        HEADERS: 'WEEKLY_CONTENT_HEADERS',
        TABLE: 'WEEKLY_CONTENT_TABLE'
      },
      QUOTES: {
        HEADERS: 'QUOTES_HEADERS',
        TABLE: 'QUOTES_TABLE'
      },
      HISTORICAL_DATA: {
        HEADERS: 'HISTORICAL_DATA_HEADERS',
        TABLE: 'HISTORICAL_DATA_TABLE'
      }
    }
  },

  // ==================== MAKE.COM INTEGRATION ====================
  MAKE: {
    WEBHOOK_URL_PROPERTY: 'MAKE_WEBHOOK_URL', // PropertiesService key
    WEBHOOK_TIMEOUT_MS: 30000,
    WEBHOOK_RETRY_ATTEMPTS: 3,
    WEBHOOK_RETRY_DELAY_MS: 2000,
    WEBHOOK_URL_FALLBACK: 'MAKE_WEBHOOK_URL_FALLBACK',
    WEBHOOK_SECRET: PropertiesService.getScriptProperties().getProperty('MAKE_WEBHOOK_SECRET') || '', // For signature validation
    IDEMPOTENCY: {
      ENABLED: true,
      TTL_SECONDS: 86400,
      CACHE_PREFIX: 'MAKE_IDEMPOTENCY_'
    },

    // Webhook security settings
    SECURITY: {
      SIGNATURE_VALIDATION: {
        ENABLED: true,
        REQUIRED: false, // Don't fail if secret not configured
        ALGORITHM: 'SHA256',
        HEADER_NAME: 'X-Make-Signature'
      },
      TIMESTAMP_VALIDATION: {
        ENABLED: true,
        TOLERANCE_SECONDS: 300, // 5 minutes
        HEADER_NAME: 'X-Make-Timestamp'
      },
      USER_AGENT_VALIDATION: {
        ENABLED: true,
        REQUIRED_SUBSTRING: 'Make.com'
      }
    },
    
    // Event type mappings for router
    EVENT_TYPES: {
      // Live match events
      GOAL_TEAM: 'goal_team',
      GOAL_OPPOSITION: 'goal_opposition', // NEW: Opposition goals
      ASSIST: 'assist',
      CARD_YELLOW: 'card_yellow',
      CARD_RED: 'card_red',
      CARD_SECOND_YELLOW: 'card_second_yellow', // NEW: 2nd yellow
      CARD_SIN_BIN: 'card_sin_bin',
      CARD_OPPOSITION: 'discipline_opposition', // NEW: Opposition cards
      MOTM: 'motm',
      SUBSTITUTION: 'substitution',
      
      // Match status events
      KICK_OFF: 'kick_off',
      HALF_TIME: 'half_time',
      SECOND_HALF_KICKOFF: 'second_half_kickoff', // NEW: From spec
      FULL_TIME: 'full_time',
      POSTPONED: 'match_postponed', // NEW: From spec
      
      // Batch events (1-5 variations)
      FIXTURES_1_LEAGUE: 'fixtures_1_league',
      FIXTURES_2_LEAGUE: 'fixtures_2_league',
      FIXTURES_3_LEAGUE: 'fixtures_3_league',
      FIXTURES_4_LEAGUE: 'fixtures_4_league',
      FIXTURES_5_LEAGUE: 'fixtures_5_league',
      
      RESULTS_1_LEAGUE: 'results_1_league',
      RESULTS_2_LEAGUE: 'results_2_league',
      RESULTS_3_LEAGUE: 'results_3_league',
      RESULTS_4_LEAGUE: 'results_4_league',
      RESULTS_5_LEAGUE: 'results_5_league',
      
      // Monthly events (NEW: From spec)
      FIXTURES_THIS_MONTH: 'fixtures_this_month',
      RESULTS_THIS_MONTH: 'results_this_month',
      PLAYER_STATS_SUMMARY: 'player_stats_summary',
      PLAYER_STATS_MONTHLY: 'player_stats_summary',

      // Weekly content events (NEW: Bible compliance)
      WEEKLY_FIXTURES: 'weekly_fixtures',
      WEEKLY_NO_MATCH: 'weekly_no_match',
      WEEKLY_QUOTES: 'weekly_quotes',
      WEEKLY_STATS: 'weekly_stats',
      WEEKLY_THROWBACK: 'weekly_throwback',
      WEEKLY_COUNTDOWN_2: 'weekly_countdown_2',
      WEEKLY_COUNTDOWN_1: 'weekly_countdown_1',
      VIDEO_CLIP_PROCESSING: 'video_clip_processing',
      MONDAY_FIXTURES: 'weekly_fixtures',
      TUESDAY_QUOTES: 'weekly_quotes',
      WEDNESDAY_STATS: 'weekly_stats',
      WEDNESDAY_OPPOSITION: 'weekly_opposition_analysis',
      HISTORICAL_COMPARISON: 'historical_comparison',
      THURSDAY_THROWBACK: 'weekly_throwback',
      FRIDAY_COUNTDOWN: 'weekly_countdown_2',
      SATURDAY_COUNTDOWN: 'weekly_countdown_1',

      // Legacy aliases for batch and special events
      second_half: 'match_second_half',
      second_half_kickoff: 'match_second_half_kickoff',
      fixtures_batch_1: 'fixtures_1_league',
      fixtures_batch_2: 'fixtures_2_league',
      fixtures_batch_3: 'fixtures_3_league',
      fixtures_batch_4: 'fixtures_4_league',
      fixtures_batch_5: 'fixtures_5_league',
      results_batch_1: 'results_1_league',
      results_batch_2: 'results_2_league',
      results_batch_3: 'results_3_league',
      results_batch_4: 'results_4_league',
      results_batch_5: 'results_5_league',
      birthday: 'player_birthday',
      gotm_voting_open: 'gotm_voting_start',
      gotm_winner: 'gotm_winner_announcement',
      gots_voting_open: 'gots_voting_start',
      gots_winner: 'gots_winner_announcement'
    },

    // Router content slot mapping for template variants
    CONTENT_SLOTS: {
      fixtures_1_league: 'fixtures',
      fixtures_2_league: 'fixtures',
      fixtures_3_league: 'fixtures',
      fixtures_4_league: 'fixtures',
      fixtures_5_league: 'fixtures',
      results_1_league: 'results',
      results_2_league: 'results',
      results_3_league: 'results',
      results_4_league: 'results',
      results_5_league: 'results',
      weekly_fixtures: 'fixtures',
      weekly_no_match: 'rest_week',
      weekly_quotes: 'quotes',
      weekly_stats: 'stats',
      weekly_throwback: 'throwback',
      weekly_countdown_3: 'countdown',
      weekly_countdown_2: 'countdown',
      weekly_countdown_1: 'countdown',
      fixtures_this_month: 'monthly_fixtures',
      results_this_month: 'monthly_results',
      player_stats_summary: 'stats',
      match_postponed: 'postponed_alert',
      goal_team: 'live_goal',
      goal_opposition: 'live_goal',
      card_yellow: 'discipline',
      card_red: 'discipline',
      card_second_yellow: 'discipline',
      card_sin_bin: 'discipline',
      motm: 'matchday',
      substitution: 'matchday'
    }
  },

  // ==================== PRIVACY & CONSENT MANAGEMENT ====================
  PRIVACY: {
    FAIL_CLOSED: true,
    MINOR_AGE_THRESHOLD: 16,
    CACHE_TTL_MS: 5 * 60 * 1000,
    EXPIRY_NOTICE_DAYS: 30,
    GLOBAL_FLAGS: {
      ANONYMISE_FACES: false,
      USE_INITIALS_ONLY: false
    },
    CONSENT_TYPES: {
      GENERAL_MEDIA: 'general_media',
      MATCHDAY: 'matchday',
      VIDEO_HIGHLIGHTS: 'video_highlights',
      PORTRAIT: 'portrait_photography'
    },
    REPORTING: {
      NIGHTLY_HOUR: 22,
      RECIPIENT_PROPERTY: 'PRIVACY_REPORT_EMAIL',
      ENABLED: true
    },
    AUDIT: {
      ENABLED: true,
      MAX_ROWS: 2000
    }
  },

  // ==================== MONITORING & ALERTS ====================
  MONITORING: {
    EMAIL_RECIPIENTS: '',
    ALERT_EMAIL_ONLY: true,
    ALERT_CRITICAL_ONLY: true,
    WEEKLY_SUMMARY: {
      ENABLED: true,
      DAY: 'Monday',
      TIME: '09:00'
    },
    SUMMARY_METRICS: ['quota_usage', 'error_count', 'last_post', 'disabled_features']
  },

  // ==================== CANVA INTEGRATION ====================
  CANVA: {
    TEMPLATE_PROPERTY_PREFIX: 'CANVA_TEMPLATE_',
    PLACEHOLDERS: {
      COMMON: [
        'club_name', 'club_logo', 'match_date', 'opponent', 'venue',
        'home_score', 'away_score', 'competition', 'kick_off_time'
      ],
      GOAL: [
        'goal_scorer', 'assist_provider', 'minute', 'goal_number',
        'match_score', 'celebration_text'
      ],
      CARD: [
        'player_name', 'card_type', 'minute', 'reason', 'referee_name'
      ],
      FIXTURES: [
        'fixture_count', 'fixture_1_opponent', 'fixture_1_date', 'fixture_1_time',
        'fixture_2_opponent', 'fixture_2_date', 'fixture_2_time',
        'fixture_3_opponent', 'fixture_3_date', 'fixture_3_time',
        'fixture_4_opponent', 'fixture_4_date', 'fixture_4_time',
        'fixture_5_opponent', 'fixture_5_date', 'fixture_5_time'
      ],
      RESULTS: [
        'result_count', 'result_1_opponent', 'result_1_score', 'result_1_outcome',
        'result_2_opponent', 'result_2_score', 'result_2_outcome',
        'result_3_opponent', 'result_3_score', 'result_3_outcome',
        'result_4_opponent', 'result_4_score', 'result_4_outcome',
        'result_5_opponent', 'result_5_score', 'result_5_outcome'
      ],
      PLAYER_STATS: [
        'player_name', 'appearances', 'goals', 'assists', 'minutes',
        'yellow_cards', 'red_cards', 'motm_awards', 'position',
        'goals_per_game', 'minutes_per_goal', 'passing_accuracy'
      ],
      WEEKLY_CONTENT: [
        'content_title', 'content_text', 'background_image', 'overlay_color',
        'quote_text', 'quote_author', 'countdown_days', 'next_match_info'
      ],
      COUNTDOWN: [
        'headline', 'countdown_days', 'opponent', 'match_date',
        'match_time', 'match_competition', 'call_to_action'
      ],
      THROWBACK: [
        'headline', 'year', 'description', 'image_url', 'cta_text'
      ],
      REST_WEEK: [
        'headline', 'message', 'next_fixture_opponent', 'next_fixture_date',
        'call_to_action'
      ],
      MONTHLY_FIXTURES: [
        'month_name', 'fixtures_count', 'standout_fixture', 'call_to_action'
      ],
      MONTHLY_RESULTS: [
        'month_name', 'results_count', 'top_result', 'summary_text'
      ],
      POSTPONED_ALERT: [
        'opponent', 'original_date', 'message', 'rescheduled_date'
      ]
    },
    VARIANT_SETTINGS: {
      MAX_PER_POST_TYPE: 15,
      MIN_RECOMMENDED: 10
    },
    TEMPLATE_VARIANTS: {
      FIXTURES: [
        {
          variant_id: 'fixtures_classic_dark',
          template_id: 'FIX-CL-001',
          name: 'Classic Dark Fixture Board',
          placeholder_bindings: {
            headline: 'static:This Week\'s Fixtures',
            subheadline: 'week_description',
            fixture_count: 'fixture_count',
            primary_opponent: 'primary_fixture.opponent',
            primary_date: 'primary_fixture.date',
            primary_time: 'primary_fixture.time'
          },
          default_text: {
            call_to_action: 'Be there to back your team!'
          },
          style: {
            layout: 'split',
            tone: 'dark'
          },
          tags: ['fixtures', 'weekly']
        },
        {
          variant_id: 'fixtures_grid_highlight',
          template_id: 'FIX-GR-104',
          name: 'Grid Highlight Fixtures',
          placeholder_bindings: {
            headline: 'static:Upcoming Battles',
            feature_fixture: 'fixtures_list[0]',
            fixtures_list: {
              type: 'list',
              source: 'fixtures_list',
              limit: 5
            }
          },
          default_text: {
            strapline: 'All kick-off times UK',
            call_to_action: 'Save the dates'
          },
          style: {
            layout: 'grid',
            tone: 'vibrant'
          },
          tags: ['fixtures', 'grid']
        },
        {
          variant_id: 'fixtures_social_story',
          template_id: 'FIX-ST-207',
          name: 'Story Countdown Fixture',
          placeholder_bindings: {
            headline: 'static:Fixtures Incoming',
            subheadline: 'week_description',
            next_match: 'primary_fixture'
          },
          default_text: {
            call_to_action: 'Share & invite the squad'
          },
          style: {
            layout: 'story',
            tone: 'bold'
          },
          tags: ['fixtures', 'story']
        }
      ],
      RESULTS: [
        {
          variant_id: 'results_scoreline_focus',
          template_id: 'RES-SC-310',
          name: 'Scoreline Focus Recap',
          placeholder_bindings: {
            headline: 'static:Weekend Results',
            top_result: 'primary_result',
            results_list: {
              type: 'list',
              source: 'results_list',
              limit: 5
            }
          },
          default_text: {
            summary: 'Full-time scores from across the club'
          },
          style: {
            layout: 'stacked',
            tone: 'dark'
          },
          tags: ['results']
        },
        {
          variant_id: 'results_momentum',
          template_id: 'RES-MO-122',
          name: 'Momentum Recap',
          placeholder_bindings: {
            headline: 'static:Results Roundup',
            subheadline: 'summary_text',
            hero_result: 'primary_result'
          },
          default_text: {
            call_to_action: 'Relive the key moments'
          },
          style: {
            layout: 'hero',
            tone: 'energetic'
          },
          tags: ['results', 'hero']
        },
        {
          variant_id: 'results_statboard',
          template_id: 'RES-ST-520',
          name: 'Results Statboard',
          placeholder_bindings: {
            headline: 'static:Stats & Results',
            wins: 'statistics.wins',
            draws: 'statistics.draws',
            losses: 'statistics.losses',
            goal_difference: 'statistics.goal_difference'
          },
          default_text: {
            call_to_action: 'Keep the momentum going'
          },
          style: {
            layout: 'statboard',
            tone: 'professional'
          },
          tags: ['results', 'stats']
        }
      ],
      QUOTES: [
        {
          variant_id: 'quotes_motivation',
          template_id: 'QTE-MO-011',
          name: 'Motivation Spotlight',
          placeholder_bindings: {
            headline: 'static:Tuesday Motivation',
            quote_text: 'quote_text',
            quote_author: 'quote_author'
          },
          default_text: {
            call_to_action: 'Pass the motivation on'
          },
          style: {
            layout: 'centered',
            tone: 'inspirational'
          },
          tags: ['quotes']
        },
        {
          variant_id: 'quotes_textured',
          template_id: 'QTE-TX-204',
          name: 'Textured Quote Card',
          placeholder_bindings: {
            headline: 'static:Words to Win',
            quote_text: 'quote_text',
            quote_author: 'quote_author',
            theme: 'inspiration_theme'
          },
          default_text: {
            call_to_action: 'Share your favourite quote'
          },
          style: {
            layout: 'textured',
            tone: 'warm'
          },
          tags: ['quotes', 'engagement']
        }
      ],
      STATS: [
        {
          variant_id: 'stats_monthly_overview',
          template_id: 'STA-MO-301',
          name: 'Monthly Overview Board',
          placeholder_bindings: {
            headline: 'content_title',
            reporting_period: 'reporting_period',
            summary: 'stats_summary'
          },
          default_text: {
            call_to_action: 'Dive into the numbers'
          },
          style: {
            layout: 'dashboard',
            tone: 'analytical'
          },
          tags: ['stats', 'monthly']
        },
        {
          variant_id: 'stats_opposition_focus',
          template_id: 'STA-OP-118',
          name: 'Opposition Focus Sheet',
          placeholder_bindings: {
            headline: 'content_title',
            opponent: 'opponent_name',
            previous_meetings: 'previous_meetings',
            key_players: 'key_players'
          },
          default_text: {
            call_to_action: 'Know the opposition'
          },
          style: {
            layout: 'analysis',
            tone: 'strategic'
          },
          tags: ['stats', 'opposition']
        }
      ],
      THROWBACK: [
        {
          variant_id: 'throwback_polaroid',
          template_id: 'THB-PL-090',
          name: 'Polaroid Throwback',
          placeholder_bindings: {
            headline: 'static:Throwback Thursday',
            year: 'throwback_year',
            description: 'throwback_description',
            image_url: 'image_url'
          },
          default_text: {
            call_to_action: 'Share your memories'
          },
          style: {
            layout: 'collage',
            tone: 'nostalgic'
          },
          tags: ['throwback']
        }
      ],
      COUNTDOWN: [
        {
          variant_id: 'countdown_bold',
          template_id: 'CDN-BD-045',
          name: 'Bold Countdown',
          placeholder_bindings: {
            headline: 'content_title',
            countdown_days: 'countdown_days',
            opponent: 'match_opponent',
            match_date: 'match_date',
            match_time: 'match_time',
            call_to_action: 'anticipation_message'
          },
          default_text: {
            strapline: 'Are you ready?'
          },
          style: {
            layout: 'poster',
            tone: 'electric'
          },
          tags: ['countdown']
        },
        {
          variant_id: 'countdown_story',
          template_id: 'CDN-ST-212',
          name: 'Story Countdown',
          placeholder_bindings: {
            headline: 'content_title',
            countdown_days: 'countdown_days',
            opponent: 'match_opponent',
            match_date: 'match_date'
          },
          default_text: {
            call_to_action: 'Share the hype'
          },
          style: {
            layout: 'story',
            tone: 'high-energy'
          },
          tags: ['countdown', 'story']
        }
      ],
      REST_WEEK: [
        {
          variant_id: 'rest_week_relax',
          template_id: 'RST-RL-030',
          name: 'Rest Week Reminder',
          placeholder_bindings: {
            headline: 'content_title',
            message: 'message',
            next_fixture_opponent: 'next_fixture.opponent',
            next_fixture_date: 'next_fixture.date'
          },
          default_text: {
            call_to_action: 'Recharge and get ready'
          },
          style: {
            layout: 'calm',
            tone: 'relaxed'
          },
          tags: ['rest', 'weekly']
        }
      ],
      MONTHLY_FIXTURES: [
        {
          variant_id: 'monthly_fixtures_digest',
          template_id: 'MON-FX-601',
          name: 'Monthly Fixture Digest',
          placeholder_bindings: {
            month_name: 'month_name',
            fixtures_count: 'fixtures_count',
            standout_fixture: 'fixtures[0]'
          },
          default_text: {
            call_to_action: 'Plan your month of football'
          },
          style: {
            layout: 'digest',
            tone: 'club'
          },
          tags: ['monthly', 'fixtures']
        }
      ],
      MONTHLY_RESULTS: [
        {
          variant_id: 'monthly_results_digest',
          template_id: 'MON-RS-602',
          name: 'Monthly Results Recap',
          placeholder_bindings: {
            month_name: 'month_name',
            results_count: 'results_count',
            top_result: 'results[0]',
            summary_text: 'statistics_summary'
          },
          default_text: {
            call_to_action: 'Relive the highlights'
          },
          style: {
            layout: 'digest',
            tone: 'club'
          },
          tags: ['monthly', 'results']
        }
      ],
      POSTPONED_ALERT: [
        {
          variant_id: 'postponed_notice',
          template_id: 'PST-PN-401',
          name: 'Match Postponed Notice',
          placeholder_bindings: {
            opponent: 'opponent',
            original_date: 'original_date',
            message: 'reason',
            rescheduled_date: 'new_date'
          },
          default_text: {
            call_to_action: 'Stay tuned for updates'
          },
          style: {
            layout: 'alert',
            tone: 'warning'
          },
          tags: ['alert']
        }
      ],
      MATCHDAY: [
        {
          variant_id: 'matchday_motm',
          template_id: 'MCH-MO-715',
          name: 'Matchday Spotlight',
          placeholder_bindings: {
            headline: 'static:Matchday Live',
            feature_player: 'motm_player',
            opponent: 'opponent'
          },
          default_text: {
            call_to_action: 'Follow the updates'
          },
          style: {
            layout: 'spotlight',
            tone: 'matchday'
          },
          tags: ['matchday']
        }
      ]
    }
  },

  BUYER_INTAKE: {
    CLUB_DETAILS: {
      NAME: 'Your Football Club',
      CONTACT: 'media@yourclub.co.uk'  // Configure via buyer intake
    },
    BRAND_COLORS: {
      PRIMARY: '#F05A28',
      SECONDARY: '#0E1A2B',
      ACCENT: '#FFD447',
      NEUTRAL: '#FFFFFF'
    },
    CREST_URLS: {
      PRIMARY: 'https://cdn.yourclub.co.uk/crest-primary.png',  // Configure via buyer intake
      SECONDARY: 'https://cdn.yourclub.co.uk/crest-secondary.png'  // Configure via buyer intake
    },
    TYPOGRAPHY: {
      PRIMARY_FONT: 'Montserrat',
      SECONDARY_FONT: 'Oswald'
    },
    TEXT_OVERRIDES: {
      fixtures: {
        headline: 'Upcoming Club Fixtures',
        call_to_action: 'Secure your spot today'
      },
      results: {
        headline: 'Final Whistle Recap',
        call_to_action: 'Share the victories'
      },
      quotes: {
        headline: 'Fuel for Tuesday',
        call_to_action: 'Tag a teammate who needs this'
      },
      stats: {
        headline: 'Club by the Numbers',
        call_to_action: 'Study the form guide'
      },
      throwback: {
        headline: 'Throwback to Glory',
        call_to_action: 'Comment with your memories'
      },
      countdown: {
        headline: 'Countdown to Kick-off',
        call_to_action: 'Rally the pride'
      },
      rest_week: {
        headline: 'Reset & Refocus',
        call_to_action: 'Train smart this week'
      },
      monthly_fixtures: {
        headline: 'Month of Matches',
        call_to_action: 'Add fixtures to your diary'
      },
      monthly_results: {
        headline: 'Monthly Results Recap',
        call_to_action: 'Celebrate the moments'
      },
      postponed_alert: {
        headline: 'Fixture Postponed',
        call_to_action: 'Keep notifications on for updates'
      },
      matchday: {
        headline: 'Matchday Hub',
        call_to_action: 'Follow live for every update'
      }
    }
  },

  // ==================== LOGGING CONFIGURATION ====================
  LOGGING: {
    ENABLED: true,
    LOG_SHEET_NAME: 'Logs',
    LOG_LEVEL: 'INFO', // DEBUG | INFO | WARN | ERROR
    MAX_LOG_ENTRIES: 10000,
    LOG_RETENTION_DAYS: 30,
    LEVELS: {
      ERROR: 0,
      WARN: 1,
      INFO: 2,
      DEBUG: 3
    },
    CURRENT_LEVEL: 2,
    LOG_CLEANUP_DAYS: 30,

    // Bible compliance: Comprehensive logging required
    FUNCTION_ENTRY_EXIT: true,
    ERROR_STACK_TRACES: true,
    PERFORMANCE_TIMING: true,
    AUDIT_TRAIL: true
  },

  // ==================== PERFORMANCE SETTINGS ====================
  PERFORMANCE: {
    CACHE_ENABLED: true,
    CACHE_DURATION_MINUTES: 30,
    BATCH_SIZE: 50,
    WEBHOOK_RATE_LIMIT_MS: 1000, // Min time between webhook calls
    SHEET_LOCK_TIMEOUT_MS: 30000,
    PROCESSING_DELAY_MS: 500,
    API_RATE_LIMIT_MS: 500
  },

  // ==================== PLAYER DIRECTORY SETTINGS ====================
  PLAYERS: {
    OPPOSITION_ENTRIES: ['Goal', 'Opposition', 'Own Goal', 'Unknown'],
    POSITIONS: [
      'Goalkeeper', 'Right Back', 'Centre Back', 'Left Back',
      'Defensive Midfielder', 'Central Midfielder', 'Attacking Midfielder',
      'Right Winger', 'Left Winger', 'Striker', 'Centre Forward'
    ],
    CARD_TYPES: ['Yellow Card', 'Red Card', 'Sin Bin', '2nd Yellow (Red)'],
    MATCH_DURATION_MINUTES: 90,
    HALF_TIME_MINUTE: 45,
    STAT_FIELDS: [
      'appearances', 'goals', 'assists', 'minutes', 'yellow_cards',
      'red_cards', 'motm', 'goals_per_game', 'minutes_per_goal'
    ]
  },

  // ==================== PLAYER MANAGEMENT ====================
  PLAYER_MANAGEMENT: {
    AUTO_CALCULATE_MINUTES: true,
    AUTO_UPDATE_STATS: true,
    STARTER_VS_SUB_TRACKING: true,
    SUB_SWAP_ENABLED: true,
    
    // Minutes calculation settings
    MATCH_DURATION_MINUTES: 90,
    INJURY_TIME_DEFAULT: 5,
    
    // Stats calculation frequency
    STATS_UPDATE_FREQUENCY: 'real_time', // real_time | batch | manual
    BI_MONTHLY_STATS_DAY: 14 // 14th of every other month
  },

  // ==================== VIDEO INTEGRATION ====================
  VIDEO: {
    ENABLED: false, // Enable when ready
    AUTO_CLIP_CREATION: true,
    DEFAULT_CLIP_DURATION: 30,

    // Clip buffers per event type (Bible compliance defaults)
    CLIP_BUFFERS: {
      GOAL: { preSeconds: 10, postSeconds: 20 },
      CARD: { preSeconds: 5, postSeconds: 10 },
      BIG_CHANCE: { preSeconds: 10, postSeconds: 15 }
    },

    // Folder structure
    DRIVE_FOLDER_ID: '', // Set when configured
    DRIVE_FOLDER_PROPERTY: 'VIDEO_DRIVE_FOLDER_ID',
    PLAYER_FOLDERS_AUTO_CREATE: true,
    PLAYER_FOLDERS_PROPERTY: 'PLAYER_FOLDERS_MAPPING',
    MATCH_FOLDER_PREFIX: 'Match Highlights',

    // Processing options
    PROCESSING_METHOD: 'cloudconvert', // cloudconvert | ffmpeg_local
    YOUTUBE_AUTO_UPLOAD: false,
    YOUTUBE_DEFAULT_PRIVACY: 'unlisted',
    YOUTUBE_CHANNEL_PROPERTY: 'YOUTUBE_CHANNEL_ID',
    YOUTUBE_PLAYLIST_PROPERTY: 'YOUTUBE_PLAYLIST_ID',
    DEFAULT_PRIVACY_STATUS: 'unlisted',
    CLOUDCONVERT_API_KEY_PROPERTY: 'CLOUDCONVERT_API_KEY',

    // Video editor notes
    NOTE_TYPES: ['big_chance', 'goal', 'skill', 'good_play', 'card', 'other']
  },

  // ==================== XBOTGO INTEGRATION ====================
  XBOTGO: {
    ENABLED: false, // Enable when API configured
    API_URL: '',
    API_KEY_PROPERTY: 'XBOTGO_API_KEY',
    API_BASE_URL_PROPERTY: 'XBOTGO_API_URL',
    SCOREBOARD_ID: '',
    DEVICE_ID_PROPERTY: 'XBOTGO_DEVICE_ID',

    // Update settings
    AUTO_SCORE_UPDATE: true,
    UPDATE_ON_GOAL: true,
    UPDATE_ON_FINAL: true,
    RETRY_ATTEMPTS: 3,
    AUTO_PUSH_GOALS: true,
    AUTO_PUSH_CARDS: false,
    AUTO_PUSH_SUBS: false,
    MAX_RETRIES: 3,
    RETRY_DELAY_MS: 1000
  },

  // ==================== WEEKLY SCHEDULE CONFIGURATION ====================
  WEEKLY_SCHEDULE: {
    ENABLED: true, // Bible compliance requirement
    TIMEZONE: 'Europe/London',
    COUNTDOWN: {
      LOOKAHEAD_DAYS: 10,
      SUPPRESS_ON_POSTPONED: true,
      CONTROL_PANEL_FLAG: 'COUNTDOWN_POSTS'
    },
    ROTATION: {
      QUOTES_PROPERTY_KEY: 'WEEKLY_QUOTES_ROTATION',
      THROWBACK_PROPERTY_KEY: 'WEEKLY_THROWBACK_ROTATION'
    },

    QUOTE_VALIDATION: {
      MAX_LENGTH_PROPERTY: 'WEEKLY_QUOTES_MAX_LENGTH',
      DEFAULT_MAX_LENGTH: 220,
      ALLOW_TRUNCATION: true
    },

    BIRTHDAYS: {
      ENABLED_PROPERTY: 'BIRTHDAY_AUTOMATION_ENABLED',
      DEFAULT_ENABLED: true,
      SHEET_NAME_PROPERTY: 'BIRTHDAY_SHEET_NAME',
      DEFAULT_SHEET_NAME: 'Players',
      NAME_HEADERS: ['Player Name', 'Full Name', 'Name'],
      DOB_HEADERS: ['Date of Birth', 'DOB', 'Birthdate'],
      POSITION_HEADERS: ['Position'],
      SQUAD_NUMBER_HEADERS: ['Squad Number', '#'],
      LAST_RUN_PROPERTY: 'BIRTHDAY_AUTOMATION_LAST_RUN',
      PROCESSED_PREFIX: 'BIRTHDAY_PROCESSED_',
      ALLOW_MULTIPLE_PER_DAY: true
    },

    // Schedule definitions (Bible compliance)
    SCHEDULE: {
      MONDAY: {
        enabled: true,
        content_type: 'fixtures_or_no_match',
        post_time: '18:00',
        fallback_message: 'No match scheduled this week'
      },
      TUESDAY: {
        enabled: true,
        content_type: 'quotes',
        post_time: '19:00',
        quote_categories: ['motivation', 'teamwork', 'football']
      },
      WEDNESDAY: {
        enabled: true,
        content_type: 'stats_or_opposition',
        post_time: '20:00',
        monthly_stats_preference: true
      },
      THURSDAY: {
        enabled: true,
        content_type: 'throwback_or_countdown',
        post_time: '19:30',
        countdown_trigger_days: 3
      },
      FRIDAY: {
        enabled: true,
        content_type: 'countdown_2_days',
        post_time: '18:30'
      },
      SATURDAY: {
        enabled: true,
        content_type: 'countdown_1_day',
        post_time: '19:00'
      },
      SUNDAY: {
        enabled: true,
        content_type: 'match_day',
        varies_by_kickoff: true
      }
    },

    LEGACY_SCHEDULE: {
      1: {
        type: 'fixtures',
        content: 'this_week_fixtures',
        fallback: 'no_match_scheduled',
        enabled: true
      },
      2: {
        type: 'quotes',
        content: 'motivational_quotes',
        rotation: true,
        enabled: true
      },
      3: {
        type: 'stats_or_opposition',
        content: 'monthly_stats',
        monthly_week: 2,
        enabled: true
      },
      4: {
        type: 'throwback',
        content: 'historical_content',
        countdown_if_match: true,
        enabled: true
      },
      5: {
        type: 'countdown',
        content: '2_days_to_go',
        only_if_match: true,
        enabled: true
      },
      6: {
        type: 'countdown',
        content: '1_day_to_go',
        only_if_match: true,
        enabled: true
      },
      0: {
        type: 'match_day',
        content: 'live_match_automation',
        priority: 'highest',
        enabled: true
      }
    },

    QUOTES_ROTATION_PROPERTY: 'LAST_QUOTE_INDEX',
    THROWBACK_ROTATION_PROPERTY: 'LAST_THROWBACK_INDEX',
    CONTENT_COOLDOWN_DAYS: 30
  },

  // ==================== MONTHLY CONTENT CONFIGURATION ====================
  MONTHLY_CONTENT: {
    ENABLED: true,

    // Fixtures summary
    FIXTURES_SUMMARY: {
      enabled: true,
      post_date: 1, // 1st of month
      include_all_competitions: true,
      highlight_key_matches: true
    },

    // Results summary
    RESULTS_SUMMARY: {
      enabled: true,
      post_date: 'last_day', // Last day of month
      include_statistics: true,
      highlight_best_worst: true
    },

    // Player stats (bi-monthly as per spec)
    PLAYER_STATS: {
      enabled: true,
      frequency: 'bi_monthly', // Every 2nd week
      post_date: 14, // 14th of every other month
      include_all_stats: true,
      minimum_appearances: 1
    }
  },

  LEAGUE_TABLE_PIPELINE: {
    RAW_SHEET_NAME: 'League Raw',
    SORTED_SHEET_NAME: 'League Sorted',
    CANVA_SHEET_NAME: 'League Canva Map',
    SORT_HEADERS: ['Position', 'Team', 'Played', 'Won', 'Drawn', 'Lost', 'Goals For', 'Goals Against', 'Goal Difference', 'Points'],
    CANVA_HEADERS: ['Position', 'Team', 'Played', 'Points', 'Goal Difference'],
    REQUIRED_COLUMNS: ['Team', 'Played', 'Won', 'Drawn', 'Lost', 'Goals For', 'Goals Against', 'Goal Difference', 'Points'],
    HTML_FILE_NAME: 'table.html',
    DRIVE_FOLDER_PROPERTY: 'LEAGUE_TABLE_FOLDER_ID',
    LAST_BUILD_PROPERTY: 'LEAGUE_TABLE_LAST_BUILD',
    TITLE_TEXT: 'League Table',
    STAMP_PROPERTY: 'LEAGUE_TABLE_HTML_HASH'
  },

  // ==================== MONTHLY EVENTS (LEGACY SUPPORT) ====================
  MONTHLY: {
    GOTM: {
      VOTING_PERIOD_DAYS: 5,
      MIN_GOALS_FOR_COMPETITION: 3,
      VOTING_START_DAY: 1,
      WINNER_ANNOUNCE_DAY: 6,
      ENABLED: true
    },
    GOTS: {
      VOTING_DURATION_DAYS: 14,
      MIN_CANDIDATES_FOR_COMPETITION: 6, // Need 6 goals (1st & 2nd from 3+ months)
      ENABLED: true
    },
    SUMMARIES: {
      FIXTURES_DAY: 1,
      RESULTS_DAY: -1,
      STATS_WEEK: 2,
      ENABLED: true
    }
  },
  // ==================== MONTHLY SUMMARY SETTINGS ====================
  MONTHLY_SUMMARIES: {
    ENABLED: true,
    CACHE_TTL_SECONDS: 21600,
    MAX_FIXTURES_PER_PAYLOAD: 10,
    MAX_RESULTS_PER_PAYLOAD: 10,
    LOCAL_RIVALS: ['leicester', 'melton', 'oadby', 'hinckley', 'coalville'],
    IMPORTANT_COMPETITIONS: ['league cup', 'fa cup', 'county cup']
  },

  // ==================== OPPOSITION HANDLING ====================
  OPPOSITION_HANDLING: {
    // Bible compliance: Auto-detection required
    AUTO_GOAL_DETECTION: true, // "Goal" player = opposition goal
    AUTO_CARD_DETECTION: true, // "Opposition" player = opposition card
    
    // Detection keywords
    GOAL_KEYWORDS: ['Goal', 'goal', 'GOAL'],
    OPPOSITION_KEYWORDS: ['Opposition', 'opposition', 'OPPOSITION'],
    
    // Posting preferences
    POST_OPPOSITION_GOALS: true,
    POST_OPPOSITION_CARDS: true,
    
    // Event handling
    UPDATE_SCORE_ONLY: true, // Don't update our player stats
    TRACK_SEPARATELY: true // Keep opposition events separate
  },

  // ==================== VALIDATION RULES ====================
  VALIDATION: {
    REQUIRED_FIELDS: {
      GOAL: ['minute', 'player'],
      CARD: ['minute', 'player', 'card_type'],
      SUBSTITUTION: ['minute', 'player_off', 'player_on']
    },
    
    MINUTE_RANGE: {
      MIN: 1,
      MAX: 120 // Including extra time
    },
    
    DUPLICATE_PREVENTION: {
      ENABLED: true,
      CHECK_WINDOW_MINUTES: 5,
      KEY_FIELDS: ['match_id', 'minute', 'player', 'event_type']
    }
  },

  // ==================== ERROR HANDLING ====================
  ERROR_HANDLING: {
    GRACEFUL_FALLBACKS: true,
    RETRY_LOGIC: true,
    MAX_RETRIES: 3,
    RETRY_DELAY_MS: 2000,
    DEFAULT_MAX_RETRIES: 3,
    DEFAULT_RETRY_DELAY: 1000,
    EXPONENTIAL_BACKOFF: true,
    CONTINUE_ON_ERROR: true,

    // Missing data handling
    HANDLE_MISSING_SHEETS: true,
    HANDLE_MISSING_PLAYERS: true,
    HANDLE_MISSING_CONFIG: true,

    // Error reporting
    LOG_ALL_ERRORS: true,
    ALERT_ON_CRITICAL: false, // Set to true for production monitoring
    ALERT_ON_CRITICAL_ERROR: true,
    ADMIN_EMAIL_PROPERTY: 'ADMIN_EMAIL',
    CRITICAL_ERRORS: [
      'SHEET_ACCESS_DENIED',
      'WEBHOOK_PERMANENTLY_FAILED',
      'CONFIG_CORRUPTION'
    ]
  },

  // ==================== SECURITY SETTINGS ====================
  SECURITY: {
    // Authentication settings
    AUTHENTICATION: {
      ENABLED: true,
      MIN_PASSWORD_LENGTH: 12,
      REQUIRE_PASSWORD_COMPLEXITY: true,
      MAX_LOGIN_ATTEMPTS: 5,
      LOCKOUT_DURATION_MS: 900000 // 15 minutes
    },

    // Session timeout configuration
    SESSION_TIMEOUT: {
      HARD_TIMEOUT_MS: 14400000, // 4 hours
      INACTIVITY_TIMEOUT_MS: 1800000, // 30 minutes
      WARNING_THRESHOLD_MS: 300000, // 5 minutes before timeout
      EXTENSION_INCREMENT_MS: 1800000, // 30 minutes extension
      MAX_CONCURRENT_SESSIONS: 3,
      CLEANUP_INTERVAL_MS: 3600000 // 1 hour
    },

    // Input validation settings
    INPUT_VALIDATION: {
      ENABLED: true,
      XSS_PROTECTION: true,
      SQL_INJECTION_PROTECTION: true,
      MAX_INPUT_LENGTH: 1000,
      ALLOWED_HTML_TAGS: []
    },

    // Access control
    ACCESS_CONTROL: {
      REQUIRE_HTTPS: true,
      ALLOWED_DOMAINS: [],
      BLOCKED_IPS: [],
      RATE_LIMITING: {
        ENABLED: true,
        REQUESTS_PER_MINUTE: 60,
        REQUESTS_PER_HOUR: 1000
      }
    }
  },

  // ==================== DEVELOPMENT SETTINGS ====================
  DEVELOPMENT: {
    DEBUG_MODE: false,
    VERBOSE_LOGGING: false,
    USE_TEST_DATA: false,
    TEST_WEBHOOK_URL_PROPERTY: 'TEST_WEBHOOK_URL',
    SIMULATION_MODE: false,
    SIMULATION_LOG_PAYLOADS: true
  }
};

// ==================== RUNTIME CONFIG OVERRIDES ====================

const RUNTIME_CONFIG_CACHE_DEFAULT_TTL_MS = 60 * 1000;
let runtimeConfigCache_ = null;
let runtimeConfigCacheTimestamp_ = 0;

const RUNTIME_CONFIG_OVERRIDE_DEFINITIONS = {
  'SYSTEM.CLUB_NAME': { paths: ['SYSTEM.CLUB_NAME', 'CUSTOMER.DEFAULT_PROFILE.clubName'] },
  'SYSTEM.CLUB_SHORT_NAME': { paths: ['SYSTEM.CLUB_SHORT_NAME', 'CUSTOMER.DEFAULT_PROFILE.clubShortName'] },
  'SYSTEM.LEAGUE': { paths: ['SYSTEM.LEAGUE', 'CUSTOMER.DEFAULT_PROFILE.league'] },
  'SYSTEM.LEAGUE_NAME': { paths: ['SYSTEM.LEAGUE', 'CUSTOMER.DEFAULT_PROFILE.league'] },
  'SYSTEM.AGE_GROUP': { paths: ['SYSTEM.AGE_GROUP', 'CUSTOMER.DEFAULT_PROFILE.ageGroup'] },
  'SYSTEM.SEASON': { paths: ['SYSTEM.SEASON'] },
  'SYSTEM.ENVIRONMENT': { paths: ['SYSTEM.ENVIRONMENT'] },
  'SYSTEM.TIMEZONE': { paths: ['SYSTEM.TIMEZONE'] },
  'CUSTOMER.TEAM_NAME': { paths: ['SYSTEM.CLUB_NAME', 'CUSTOMER.DEFAULT_PROFILE.clubName'] },
  'CUSTOMER.TEAM_SHORT': { paths: ['SYSTEM.CLUB_SHORT_NAME', 'CUSTOMER.DEFAULT_PROFILE.clubShortName'] },
  'CUSTOMER.LEAGUE_NAME': { paths: ['SYSTEM.LEAGUE', 'CUSTOMER.DEFAULT_PROFILE.league'] },
  'CUSTOMER.AGE_GROUP': { paths: ['SYSTEM.AGE_GROUP', 'CUSTOMER.DEFAULT_PROFILE.ageGroup'] },
  'CUSTOMER.SEASON': { paths: ['SYSTEM.SEASON'] },
  'CUSTOMER.HOME_COLOUR': { paths: ['BRANDING.PRIMARY_COLOR', 'CUSTOMER.DEFAULT_PROFILE.primaryColor'] },
  'CUSTOMER.AWAY_COLOUR': { paths: ['BRANDING.SECONDARY_COLOR', 'CUSTOMER.DEFAULT_PROFILE.secondaryColor'] },
  'CUSTOMER.BADGE_URL': { paths: ['BRANDING.BADGE_URL', 'CUSTOMER.DEFAULT_PROFILE.badgeUrl'] },
  'CUSTOMER.HOME_VENUE': { paths: ['CUSTOMER.DEFAULT_PROFILE.homeVenue'] },
  'CUSTOMER.CONTACT_EMAIL': { paths: ['CUSTOMER.DEFAULT_PROFILE.contactEmail'] },
  'CUSTOMER.ACTIVE_PROFILE': {
    paths: ['CUSTOMER.ACTIVE_PROFILE'],
    transform: function(value) {
      if (typeof value === 'string') {
        try {
          return JSON.parse(value);
        } catch (error) {
          console.warn('Failed to parse CUSTOMER.ACTIVE_PROFILE override', error);
        }
      }
      return value;
    }
  },
  TEAM_NAME: { paths: ['SYSTEM.CLUB_NAME', 'CUSTOMER.DEFAULT_PROFILE.clubName'] },
  TEAM_SHORT: { paths: ['SYSTEM.CLUB_SHORT_NAME', 'CUSTOMER.DEFAULT_PROFILE.clubShortName'] },
  LEAGUE_NAME: { paths: ['SYSTEM.LEAGUE', 'CUSTOMER.DEFAULT_PROFILE.league'] },
  PRIMARY_COLOR: { paths: ['BRANDING.PRIMARY_COLOR', 'CUSTOMER.DEFAULT_PROFILE.primaryColor'] },
  SECONDARY_COLOR: { paths: ['BRANDING.SECONDARY_COLOR', 'CUSTOMER.DEFAULT_PROFILE.secondaryColor'] },
  BADGE_URL: { paths: ['BRANDING.BADGE_URL', 'CUSTOMER.DEFAULT_PROFILE.badgeUrl'] },
  AGE_GROUP: { paths: ['SYSTEM.AGE_GROUP', 'CUSTOMER.DEFAULT_PROFILE.ageGroup'] },
  SEASON: { paths: ['SYSTEM.SEASON'] },
  TIMEZONE: { paths: ['SYSTEM.TIMEZONE'] },
  CONTACT_EMAIL: { paths: ['CUSTOMER.DEFAULT_PROFILE.contactEmail'] }
};

function invalidateRuntimeConfigCache_() {
  runtimeConfigCache_ = null;
  runtimeConfigCacheTimestamp_ = 0;
}

function deepCloneConfig_(config) {
  try {
    return JSON.parse(JSON.stringify(config));
  } catch (error) {
    console.warn('Failed to clone config for runtime hydration', error);
    return config;
  }
}

function setNestedValueOnObject_(target, path, value) {
  if (!target || !path) {
    return;
  }

  const segments = path.split('.');
  let current = target;

  for (let i = 0; i < segments.length - 1; i += 1) {
    const segment = segments[i];
    if (!Object.prototype.hasOwnProperty.call(current, segment) || typeof current[segment] !== 'object' || current[segment] === null) {
      current[segment] = {};
    }
    current = current[segment];
  }

  current[segments[segments.length - 1]] = value;
}

function applyOverrideDefinition_(config, key, rawValue) {
  if (rawValue === undefined || rawValue === null || rawValue === '') {
    return false;
  }

  const trimmedKey = typeof key === 'string' ? key.trim() : key;
  const definition = RUNTIME_CONFIG_OVERRIDE_DEFINITIONS[trimmedKey] || RUNTIME_CONFIG_OVERRIDE_DEFINITIONS[String(trimmedKey).toUpperCase()];

  if (definition) {
    let value = rawValue;
    if (typeof definition.transform === 'function') {
      value = definition.transform(rawValue, trimmedKey);
    }

    const paths = Array.isArray(definition.paths) ? definition.paths : [definition.paths];
    paths.forEach(path => {
      if (!path) {
        return;
      }
      setNestedValueOnObject_(config, path, value);
    });
    return true;
  }

  if (typeof trimmedKey === 'string' && trimmedKey.indexOf('.') !== -1) {
    setNestedValueOnObject_(config, trimmedKey, rawValue);
    return true;
  }

  return false;
}

function applyScriptPropertyOverrides_(config) {
  if (typeof PropertiesService === 'undefined' || !PropertiesService.getScriptProperties) {
    return;
  }

  try {
    const scriptProperties = PropertiesService.getScriptProperties();
    const allProperties = scriptProperties.getProperties ? scriptProperties.getProperties() : {};

    Object.keys(allProperties || {}).forEach(key => {
      applyOverrideDefinition_(config, key, allProperties[key]);
    });
  } catch (error) {
    console.warn('Failed to hydrate script property overrides', error);
  }
}

function applyDynamicConfigOverrides_(config) {
  if (typeof PropertiesService === 'undefined' || !PropertiesService.getScriptProperties) {
    return;
  }

  const cacheKey = typeof CONFIG_CACHE_KEY !== 'undefined' ? CONFIG_CACHE_KEY : 'APP_CONFIG_CACHE';
  const ttl = typeof CONFIG_CACHE_TTL_MS !== 'undefined' ? CONFIG_CACHE_TTL_MS : RUNTIME_CONFIG_CACHE_DEFAULT_TTL_MS;

  try {
    const scriptProperties = PropertiesService.getScriptProperties();
    const cachedValue = scriptProperties.getProperty ? scriptProperties.getProperty(cacheKey) : null;

    if (!cachedValue) {
      return;
    }

    const parsed = JSON.parse(cachedValue);
    if (parsed && parsed._ts && (Date.now() - parsed._ts) > ttl) {
      return;
    }

    Object.keys(parsed || {}).forEach(key => {
      if (key === '_ts') {
        return;
      }
      applyOverrideDefinition_(config, key, parsed[key]);
    });
  } catch (error) {
    console.warn('Failed to hydrate dynamic config overrides', error);
  }
}

function getHydratedConfig_(forceRefresh = false) {
  const now = Date.now();
  if (!forceRefresh && runtimeConfigCache_ && (now - runtimeConfigCacheTimestamp_) < RUNTIME_CONFIG_CACHE_DEFAULT_TTL_MS) {
    return runtimeConfigCache_;
  }

  const hydrated = deepCloneConfig_(SYSTEM_CONFIG);
  applyScriptPropertyOverrides_(hydrated);
  applyDynamicConfigOverrides_(hydrated);

  runtimeConfigCache_ = hydrated;
  runtimeConfigCacheTimestamp_ = now;

  return runtimeConfigCache_;
}

// ==================== CONFIGURATION UTILITIES ====================

function clearConfigOverrideCache_() {
  CONFIG_SCRIPT_PROPERTY_CACHE = null;
  CONFIG_SCRIPT_PROPERTY_CACHE_EXPIRES_AT = 0;
}

function getScriptPropertyOverrides_() {
  if (typeof PropertiesService === 'undefined' || !PropertiesService.getScriptProperties) {
    return {};
  }

  const now = Date.now();
  if (CONFIG_SCRIPT_PROPERTY_CACHE && now < CONFIG_SCRIPT_PROPERTY_CACHE_EXPIRES_AT) {
    return CONFIG_SCRIPT_PROPERTY_CACHE;
  }

  try {
    const properties = PropertiesService.getScriptProperties().getProperties() || {};
    CONFIG_SCRIPT_PROPERTY_CACHE = properties;
    CONFIG_SCRIPT_PROPERTY_CACHE_EXPIRES_AT = now + CONFIG_SCRIPT_PROPERTY_CACHE_TTL_MS;
    return CONFIG_SCRIPT_PROPERTY_CACHE;
  } catch (error) {
    CONFIG_LOGGER.error('Failed to load script property overrides', error);
    clearConfigOverrideCache_();
    return {};
  }
}

function coerceConfigOverrideValue_(value) {
  if (typeof value !== 'string') {
    return value;
  }

  const trimmed = value.trim();
  if (trimmed === '') {
    return '';
  }

  if (trimmed === 'true' || trimmed === 'false') {
    return trimmed === 'true';
  }

  if ((trimmed.startsWith('{') && trimmed.endsWith('}')) || (trimmed.startsWith('[') && trimmed.endsWith(']'))) {
    try {
      return JSON.parse(trimmed);
    } catch (error) {
      CONFIG_LOGGER.error('Failed to parse JSON config override', { value: trimmed, error });
      return trimmed;
    }
  }

  return trimmed;
}

/**
 * Get configuration value by path
 * @param {string} path - Dot notation path (e.g., 'SYSTEM.VERSION')
 * @param {*} defaultValue - Default value if not found
 * @returns {*} Configuration value
 */
function getConfigValue(path, defaultValue = null) {
  try {
<<<<<<< HEAD
    const overrides = getScriptPropertyOverrides_();
    if (Object.prototype.hasOwnProperty.call(overrides, path)) {
      return coerceConfigOverrideValue_(overrides[path]);
    }

    const legacyKey = path.replace(/\./g, '_');
    if (Object.prototype.hasOwnProperty.call(overrides, legacyKey)) {
      return coerceConfigOverrideValue_(overrides[legacyKey]);
    }

    const parts = path.split('.');
    let value = SYSTEM_CONFIG;
=======
    const hydratedConfig = getHydratedConfig_();
    const parts = path.split('.');
    let value = hydratedConfig;
>>>>>>> 0f73dc18

    for (const part of parts) {
      if (value && typeof value === 'object' && part in value) {
        value = value[part];
      } else {
        return defaultValue;
      }
    }

    return value;
  } catch (error) {
    console.error(`Failed to get config for path: ${path}`, error);
    return defaultValue;
  }
}

/**
 * @deprecated Use getConfigValue instead. Maintained for backward compatibility.
 * @param {string} path
 * @param {*} defaultValue
 * @returns {*} Configuration value
 */
function getConfig(path, defaultValue = null) {
  return getConfigValue(path, defaultValue);
}

/**
 * Set configuration value by path
 * @param {string} path - Dot notation path
 * @param {*} value - Value to set
 * @returns {boolean} Success status
 */
function setConfig(path, value) {
  try {
    const parts = path.split('.');
    const lastPart = parts.pop();
    let current = SYSTEM_CONFIG;
    
    // Navigate to parent object
    for (const part of parts) {
      if (!(part in current)) {
        current[part] = {};
      }
      current = current[part];
    }

    // Set the value
    current[lastPart] = value;
    invalidateRuntimeConfigCache_();
    return true;
  } catch (error) {
    console.error(`Failed to set config for path: ${path}`, error);
    return false;
  }
}

/**
 * Check if feature is enabled
 * @param {string} featureName - Feature name from FEATURES object
 * @returns {boolean} Feature enabled status
 */
function isFeatureEnabled(featureName) {
  return getConfigValue(`FEATURES.${featureName}`, false) === true;
}

/**
 * Get webhook URL from Properties Service
 * @returns {string|null} Webhook URL or null if not set
 */
function getWebhookUrl() {
  try {
    const propertyName = getConfigValue('MAKE.WEBHOOK_URL_PROPERTY');
    return PropertiesService.getScriptProperties().getProperty(propertyName);
  } catch (error) {
    console.error('Failed to get webhook URL:', error);
    return null;
  }
}

/**
 * Validate configuration on startup
 * @returns {Object} Validation result
 */
function validateConfiguration() {
  const issues = [];
  const warnings = [];
  
  // Check required webhook URL
  if (!getWebhookUrl()) {
    issues.push('Webhook URL not configured');
  }
  
  // Check feature dependencies
  if (isFeatureEnabled('VIDEO_INTEGRATION') && !getConfigValue('VIDEO.DRIVE_FOLDER_ID')) {
    warnings.push('Video integration enabled but no Drive folder configured');
  }
  
  if (isFeatureEnabled('XBOTGO_INTEGRATION') && !getConfigValue('XBOTGO.API_URL')) {
    warnings.push('XbotGo integration enabled but no API URL configured');
  }
  
  // Check Bible compliance
  if (!getConfigValue('SYSTEM.BIBLE_COMPLIANT')) {
    issues.push('System not configured for Bible compliance');
  }
  
  return {
    valid: issues.length === 0,
    issues: issues,
    warnings: warnings,
    timestamp: new Date().toISOString()
  };
}

// ==================== BUYER CONFIGURATION MANAGEMENT ====================

/**
 * Ensure buyer profile ID exists
 * @returns {string} Buyer profile ID
 */
function ensureBuyerProfileId() {
  try {
    if (typeof PropertiesService === 'undefined' || !PropertiesService.getScriptProperties) {
      return getConfigValue('CUSTOMER.DEFAULT_PROFILE').buyerId;
    }

    const propertyKeys = getConfigValue('CUSTOMER.PROPERTY_KEYS');
    const scriptProperties = PropertiesService.getScriptProperties();

    // @testHook(buyer_profile_id_read_start)
    let buyerId = scriptProperties.getProperty(propertyKeys.PROFILE_ID);
    // @testHook(buyer_profile_id_read_complete)

    if (!buyerId) {
      buyerId = (typeof Utilities !== 'undefined' && Utilities.getUuid)
        ? Utilities.getUuid()
        : StringUtils.generateId('buyer');

      // @testHook(buyer_profile_id_write_start)
      scriptProperties.setProperty(propertyKeys.PROFILE_ID, buyerId);
      // @testHook(buyer_profile_id_write_complete)
    }

    return buyerId;
  } catch (error) {
    console.error('Failed to ensure buyer profile ID:', error);
    return getConfigValue('CUSTOMER.DEFAULT_PROFILE').buyerId;
  }
}

/**
 * Retrieve stored buyer profile
 * @param {boolean} useDefaults - Fallback to defaults when missing
 * @returns {Object|null} Buyer profile
 */
function getBuyerProfile(useDefaults = true) {
  try {
    const defaults = JSON.parse(JSON.stringify(getConfigValue('CUSTOMER.DEFAULT_PROFILE')));

    if (typeof PropertiesService === 'undefined' || !PropertiesService.getScriptProperties) {
      return useDefaults ? defaults : null;
    }

    const propertyKeys = getConfigValue('CUSTOMER.PROPERTY_KEYS');
    const scriptProperties = PropertiesService.getScriptProperties();

    // @testHook(buyer_profile_properties_read_start)
    const storedProfile = scriptProperties.getProperty(propertyKeys.PROFILE);
    // @testHook(buyer_profile_properties_read_complete)

    if (!storedProfile) {
      return useDefaults ? defaults : null;
    }

    const parsedProfile = JSON.parse(storedProfile);

    // Optionally include badge asset from dedicated storage
    // @testHook(buyer_badge_properties_read_start)
    const badgeBase64 = scriptProperties.getProperty(propertyKeys.BADGE_BASE64);
    // @testHook(buyer_badge_properties_read_complete)

    if (badgeBase64) {
      parsedProfile.badgeBase64 = badgeBase64;
    }

    return Object.assign({}, defaults, parsedProfile);
  } catch (error) {
    console.error('Failed to load buyer profile:', error);
    return useDefaults ? JSON.parse(JSON.stringify(getConfigValue('CUSTOMER.DEFAULT_PROFILE'))) : null;
  }
}

/**
 * Apply buyer profile to runtime configuration
 * @param {Object} profile - Buyer profile data
 * @returns {Object} Result of application
 */
function applyBuyerProfileToSystem(profile) {
  CONFIG_LOGGER.enterFunction('applyBuyerProfileToSystem');

  try {
    if (!profile || typeof profile !== 'object') {
      CONFIG_LOGGER.exitFunction('applyBuyerProfileToSystem', { success: false, reason: 'invalid_profile' });
      return { success: false, reason: 'invalid_profile' };
    }

    const resolvedProfile = Object.assign({}, getConfigValue('CUSTOMER.DEFAULT_PROFILE'), profile);
    const nowIso = new Date().toISOString();
    resolvedProfile.updatedAt = resolvedProfile.updatedAt || nowIso;

    const warnings = [];
    const requiredFields = ['clubName', 'league', 'ageGroup'];
    requiredFields.forEach(field => {
      if (!resolvedProfile[field]) {
        warnings.push(`missing_${field}`);
      }
    });

    if (warnings.length > 0) {
      console.warn('Buyer profile missing recommended fields', warnings);
    }

    const scriptPropertyUpdates = {};
    const registerOverride = function(path, value, aliases = []) {
      if (value === undefined || value === null || value === '') {
        return;
      }
      setConfig(path, value);
      scriptPropertyUpdates[path] = value;
      if (Array.isArray(aliases)) {
        aliases.forEach(alias => {
          if (alias) {
            scriptPropertyUpdates[alias] = value;
          }
        });
      }
    };

    registerOverride('SYSTEM.CLUB_NAME', resolvedProfile.clubName || getConfigValue('SYSTEM.CLUB_NAME'), ['CUSTOMER.TEAM_NAME']);
    registerOverride('SYSTEM.CLUB_SHORT_NAME', resolvedProfile.clubShortName || resolvedProfile.clubName || getConfigValue('SYSTEM.CLUB_SHORT_NAME'), ['CUSTOMER.TEAM_SHORT']);
    registerOverride('SYSTEM.LEAGUE', resolvedProfile.league || getConfigValue('SYSTEM.LEAGUE'), ['CUSTOMER.LEAGUE_NAME']);
    registerOverride('SYSTEM.AGE_GROUP', resolvedProfile.ageGroup || getConfigValue('SYSTEM.AGE_GROUP'), ['CUSTOMER.AGE_GROUP']);
    registerOverride('SYSTEM.SEASON', resolvedProfile.season || profile.season || getConfigValue('SYSTEM.SEASON'), ['CUSTOMER.SEASON']);
    registerOverride('SYSTEM.LAST_UPDATED', nowIso);

    registerOverride('BRANDING.PRIMARY_COLOR', resolvedProfile.primaryColor, ['CUSTOMER.HOME_COLOUR']);
    registerOverride('BRANDING.SECONDARY_COLOR', resolvedProfile.secondaryColor, ['CUSTOMER.AWAY_COLOUR']);
    registerOverride('BRANDING.BADGE_URL', resolvedProfile.badgeUrl, ['CUSTOMER.BADGE_URL']);
    registerOverride('BRANDING.LAST_ASSET_UPDATE', nowIso);

<<<<<<< HEAD
  if (typeof PropertiesService !== 'undefined' && PropertiesService.getScriptProperties) {
    try {
      const updates = {};
      if (resolvedProfile.clubName) {
        updates['SYSTEM.CLUB_NAME'] = String(resolvedProfile.clubName);
        updates.CLUB_NAME = String(resolvedProfile.clubName); // legacy alias
      }
      if (resolvedProfile.clubShortName) {
        updates['SYSTEM.CLUB_SHORT_NAME'] = String(resolvedProfile.clubShortName);
      }
      if (resolvedProfile.league) {
        updates['SYSTEM.LEAGUE'] = String(resolvedProfile.league);
        updates['SYSTEM.LEAGUE_NAME'] = String(resolvedProfile.league);
      }
      if (resolvedProfile.ageGroup) {
        updates['SYSTEM.AGE_GROUP'] = String(resolvedProfile.ageGroup);
      }
      if (resolvedProfile.primaryColor) {
        updates['BRANDING.PRIMARY_COLOR'] = String(resolvedProfile.primaryColor);
      }
      if (resolvedProfile.secondaryColor) {
        updates['BRANDING.SECONDARY_COLOR'] = String(resolvedProfile.secondaryColor);
      }
      if (resolvedProfile.badgeUrl) {
        updates['BRANDING.BADGE_URL'] = String(resolvedProfile.badgeUrl);
      }

      if (Object.keys(updates).length) {
        PropertiesService.getScriptProperties().setProperties(updates, false);
        clearConfigOverrideCache_();
      }
    } catch (error) {
      CONFIG_LOGGER.error('Failed to persist buyer profile overrides to script properties', error);
    }
  }

  return {
    success: true,
    profile: resolvedProfile
  };
=======
    if (resolvedProfile.homeVenue) {
      scriptPropertyUpdates['CUSTOMER.HOME_VENUE'] = resolvedProfile.homeVenue;
    }

    if (resolvedProfile.contactEmail) {
      scriptPropertyUpdates['CUSTOMER.CONTACT_EMAIL'] = resolvedProfile.contactEmail;
    }

    setConfig('CUSTOMER.ACTIVE_PROFILE', resolvedProfile);
    const profileToPersist = JSON.parse(JSON.stringify(resolvedProfile));
    if (profileToPersist.badgeBase64) {
      delete profileToPersist.badgeBase64;
    }
    scriptPropertyUpdates['CUSTOMER.ACTIVE_PROFILE'] = JSON.stringify(profileToPersist);
    scriptPropertyUpdates['CUSTOMER.PROFILE_LAST_UPDATED'] = nowIso;

    if (typeof PropertiesService !== 'undefined' && PropertiesService.getScriptProperties) {
      const scriptProperties = PropertiesService.getScriptProperties();
      scriptProperties.setProperties(scriptPropertyUpdates, false);
    }

    invalidateRuntimeConfigCache_();

    CONFIG_LOGGER.exitFunction('applyBuyerProfileToSystem', {
      success: true,
      warnings: warnings
    });

    return {
      success: true,
      profile: resolvedProfile,
      warnings: warnings
    };
  } catch (error) {
    CONFIG_LOGGER.error('applyBuyerProfileToSystem failed', {
      error: error instanceof Error ? { message: error.message, stack: error.stack } : error
    });
    CONFIG_LOGGER.exitFunction('applyBuyerProfileToSystem', { success: false });
    return { success: false, reason: 'exception', error: error instanceof Error ? error.message : String(error) };
  }
>>>>>>> 0f73dc18
}

/**
 * Sync buyer profile to dedicated sheets
 * @param {Object} profile - Buyer profile data
 * @returns {Object} Sync result
 */
function syncBuyerProfileToSheets(profile) {
  try {
    if (typeof SpreadsheetApp === 'undefined') {
      return { success: false, skipped: true };
    }

    const profileTabKey = getConfigValue('CUSTOMER.SHEETS.PROFILE_TAB_KEY');
    const rosterTabKey = getConfigValue('CUSTOMER.SHEETS.ROSTER_TAB_KEY');
    const profileSheetName = getConfigValue(`SHEETS.TAB_NAMES.${profileTabKey}`) || 'Buyer Profiles';
    const rosterSheetName = getConfigValue(`SHEETS.TAB_NAMES.${rosterTabKey}`) || 'Buyer Rosters';
    const profileColumns = getConfigValue(`SHEETS.REQUIRED_COLUMNS.${profileTabKey}`, []);
    const rosterColumns = getConfigValue(`SHEETS.REQUIRED_COLUMNS.${rosterTabKey}`, []);

    const profileSheet = SheetUtils.getOrCreateSheet(profileSheetName, profileColumns);
    const rosterSheet = SheetUtils.getOrCreateSheet(rosterSheetName, rosterColumns);
    const timestamp = new Date().toISOString();

    const profileRow = {
      'Buyer ID': profile.buyerId,
      'Club Name': profile.clubName || '',
      'Club Short Name': profile.clubShortName || profile.clubName || '',
      'League': profile.league || '',
      'Age Group': profile.ageGroup || '',
      'Primary Colour': profile.primaryColor || '',
      'Secondary Colour': profile.secondaryColor || '',
      'Badge URL': profile.badgeUrl || '',
      'Last Updated': timestamp
    };

    if (profileSheet) {
      const updated = SheetUtils.updateRowByCriteria(profileSheet, { 'Buyer ID': profile.buyerId }, profileRow);
      if (!updated) {
        SheetUtils.addRowFromObject(profileSheet, profileRow);
      }
    }

    if (rosterSheet) {
      const lastRow = rosterSheet.getLastRow();
      for (let rowIndex = lastRow; rowIndex >= 2; rowIndex -= 1) {
        const existingBuyerId = rosterSheet.getRange(rowIndex, 1).getValue();
        if (String(existingBuyerId).trim() === String(profile.buyerId).trim()) {
          rosterSheet.deleteRow(rowIndex);
        }
      }

      if (Array.isArray(profile.rosterEntries)) {
        profile.rosterEntries.forEach(entry => {
          const rosterRow = {
            'Buyer ID': profile.buyerId,
            'Player Name': entry.playerName || '',
            'Position': entry.position || '',
            'Squad Number': entry.squadNumber || '',
            'Last Updated': timestamp
          };
          SheetUtils.addRowFromObject(rosterSheet, rosterRow);
        });
      }
    }

    return { success: true };
  } catch (error) {
    console.error('Failed to sync buyer profile to sheets:', error);
    return { success: false, error: error.toString() };
  }
}

/**
 * Persist buyer profile to script properties and sync
 * @param {Object} profile - Buyer profile data
 * @returns {Object} Save result
 */
function saveBuyerProfile(profile) {
  try {
    if (!profile || typeof profile !== 'object') {
      throw new Error('Invalid buyer profile payload');
    }

    const resolvedProfile = Object.assign({}, getConfigValue('CUSTOMER.DEFAULT_PROFILE'), profile);
    resolvedProfile.buyerId = resolvedProfile.buyerId || ensureBuyerProfileId();
    resolvedProfile.updatedAt = new Date().toISOString();

    const propertyKeys = getConfigValue('CUSTOMER.PROPERTY_KEYS');

    if (typeof PropertiesService !== 'undefined' && PropertiesService.getScriptProperties) {
      const scriptProperties = PropertiesService.getScriptProperties();
      const profileToPersist = JSON.parse(JSON.stringify(resolvedProfile));
      delete profileToPersist.badgeBase64;

      // @testHook(buyer_profile_properties_write_start)
      scriptProperties.setProperty(propertyKeys.PROFILE, JSON.stringify(profileToPersist));
      // @testHook(buyer_profile_properties_write_complete)

      if (resolvedProfile.badgeBase64) {
        // @testHook(buyer_badge_properties_write_start)
        scriptProperties.setProperty(propertyKeys.BADGE_BASE64, resolvedProfile.badgeBase64);
        // @testHook(buyer_badge_properties_write_complete)
      } else {
        // @testHook(buyer_badge_properties_delete_start)
        scriptProperties.deleteProperty(propertyKeys.BADGE_BASE64);
        // @testHook(buyer_badge_properties_delete_complete)
      }
    }

    const appliedResult = applyBuyerProfileToSystem(resolvedProfile);
    const syncResult = syncBuyerProfileToSheets(resolvedProfile);

    return {
      success: appliedResult.success === true,
      profile: resolvedProfile,
      applied: appliedResult,
      synced: syncResult
    };
  } catch (error) {
    console.error('Failed to save buyer profile:', error);
    return { success: false, error: error.toString() };
  }
}

/**
 * Load buyer overrides and apply to runtime config
 * @returns {Object} Override result
 */
function loadBuyerProfileOverrides() {
  try {
    const profile = getBuyerProfile(false);
    if (!profile) {
      return { success: true, applied: false };
    }

    profile.buyerId = profile.buyerId || ensureBuyerProfileId();
    const applied = applyBuyerProfileToSystem(profile);

    return {
      success: applied.success === true,
      applied: applied.success === true,
      profile: applied.profile
    };
  } catch (error) {
    console.error('Failed to load buyer profile overrides:', error);
    return { success: false, error: error.toString() };
  }
}
/**
 * Initialize configuration system
 * @returns {Object} Initialization result
 */
function initializeConfig() {
  try {
    const overrides = loadBuyerProfileOverrides();

    // Validate configuration
    const validation = validateConfiguration();

    if (!validation.valid) {
      console.warn('Configuration validation failed:', validation.issues);
    }
    
    if (validation.warnings.length > 0) {
      console.warn('Configuration warnings:', validation.warnings);
    }
    
    return {
      success: true,
      version: getConfigValue('SYSTEM.VERSION'),
      validation: validation,
      bible_compliant: getConfigValue('SYSTEM.BIBLE_COMPLIANT'),
      buyer_profile: overrides,
      features_enabled: Object.entries(getConfigValue('FEATURES', {}))
        .filter(([key, value]) => value === true)
        .map(([key]) => key)
    };

  } catch (error) {
    console.error('Failed to initialize configuration:', error);
    return {
      success: false,
      error: error.toString()
    };
  }
}

// ==================== EXPORT FOR TESTING ====================

/**
 * Export configuration for testing purposes
 * @returns {Object} Configuration object
 */
function exportConfig() {
  return SYSTEM_CONFIG;
}

/**
 * Get runtime configuration for UI and health checks
 * Enterprise-grade security with authentication, rate limiting, and audit trail
 * @param {string} requestSource - Source of the request for audit purposes
 * @returns {Object} Sanitized runtime configuration
 */
function getRuntimeConfig(requestSource = 'unknown') {
  const startTime = Date.now();

  try {
    // Security Layer 1: Authentication check
    const userEmail = Session.getActiveUser().getEmail();
    if (!userEmail || !userEmail.includes('@')) {
      console.error('getRuntimeConfig: Authentication failed - no valid user session');
      throw new Error('Authentication required for configuration access');
    }

    // Security Layer 2: Rate limiting (5 requests per minute per user)
    const rateLimitKey = `config_access_${userEmail}`;
    const rateLimit = this.checkConfigRateLimit(rateLimitKey, 5, 60000);
    if (!rateLimit.allowed) {
      console.warn(`getRuntimeConfig: Rate limit exceeded for ${userEmail}: ${rateLimit.current}/${rateLimit.limit}`);
      throw new Error(`Rate limit exceeded. Try again in ${Math.ceil((rateLimit.resetTime - Date.now()) / 1000)} seconds`);
    }

    // Security Layer 3: Audit logging
    this.logConfigAccess(userEmail, requestSource, 'success');

    const properties = PropertiesService.getScriptProperties().getProperties();

    // Build sanitized runtime config (NO SECRETS)
    const runtimeConfig = {
      // System information (safe to expose)
      version: properties['SYSTEM.VERSION'] || getConfigValue('SYSTEM.VERSION'),
      environment: properties['SYSTEM.ENVIRONMENT'] || getConfigValue('SYSTEM.ENVIRONMENT'),
      club_name: properties['SYSTEM.CLUB_NAME'] || getConfigValue('SYSTEM.CLUB_NAME'),
      club_short_name: properties['SYSTEM.CLUB_SHORT_NAME'] || getConfigValue('SYSTEM.CLUB_SHORT_NAME'),
      league: properties['SYSTEM.LEAGUE_NAME'] || getConfigValue('SYSTEM.LEAGUE'),
      season: properties['SYSTEM.SEASON'] || getConfigValue('SYSTEM.SEASON'),

      // Installation info (anonymized)
      installed: !!properties['INSTALL.COMPLETED_AT'],
      installed_at: properties['INSTALL.COMPLETED_AT'],
      // REMOVED: installed_by (privacy leak prevention)

      // Feature flags (boolean values only - no secrets)
      features: {
        live_match_processing: getConfigValue('FEATURES.LIVE_MATCH_PROCESSING'),
        batch_posting: getConfigValue('FEATURES.BATCH_POSTING'),
        player_statistics: getConfigValue('FEATURES.PLAYER_STATISTICS'),
        make_integration: !!properties['MAKE.WEBHOOK_URL'], // Boolean only
        video_integration: getConfigValue('FEATURES.VIDEO_INTEGRATION'),
        weekly_schedule: getConfigValue('FEATURES.WEEKLY_CONTENT_AUTOMATION'),
        monthly_summaries: getConfigValue('FEATURES.MONTHLY_SUMMARIES')
      },

      // System status (boolean values only)
      sheet_configured: !!(properties['SYSTEM.SPREADSHEET_ID'] || properties['SPREADSHEET_ID']),
      webhook_configured: !!properties['MAKE.WEBHOOK_URL'],

      // Metadata
      last_updated: new Date().toISOString(),
      response_time_ms: Date.now() - startTime,
      accessed_by: hashEmail(userEmail), // Privacy-safe identifier
      request_source: requestSource
    };

    // Clean null/undefined values
    Object.keys(runtimeConfig).forEach(key => {
      if (runtimeConfig[key] === null || runtimeConfig[key] === undefined) {
        delete runtimeConfig[key];
      }
    });

    console.log(`getRuntimeConfig: Success for ${userEmail} from ${requestSource} (${Date.now() - startTime}ms)`);
    return runtimeConfig;

  } catch (error) {
    // Security audit: Log all failures
    const userEmail = Session.getActiveUser().getEmail() || 'anonymous';
    this.logConfigAccess(userEmail, requestSource, 'failed', error.toString());

    console.error('getRuntimeConfig failed:', error);

    // Return minimal error response (no details leaked)
    return {
      success: false,
      error: 'Configuration access denied',
      version: getConfigValue('SYSTEM.VERSION', '6.2.0'),
      timestamp: new Date().toISOString(),
      request_id: Utilities.getUuid().substring(0, 8)
    };
  }
}

/**
 * Rate limiting specifically for configuration access
 * @param {string} key - Rate limit key
 * @param {number} maxRequests - Maximum requests allowed
 * @param {number} windowMs - Time window in milliseconds
 * @returns {Object} Rate limit status
 */
function checkConfigRateLimit(key, maxRequests, windowMs) {
  try {
    const properties = PropertiesService.getScriptProperties();
    const now = Date.now();
    const windowStart = now - windowMs;

    const storedData = properties.getProperty(key);
    let requests = [];

    if (storedData) {
      try {
        const parsed = JSON.parse(storedData);
        if (Array.isArray(parsed)) {
          requests = parsed.filter(time => typeof time === 'number' && time > windowStart);
        }
      } catch (parseError) {
        console.warn(`Rate limit data corruption for ${key}:`, parseError);
        properties.deleteProperty(key);
      }
    }

    if (requests.length >= maxRequests) {
      return {
        allowed: false,
        current: requests.length,
        limit: maxRequests,
        resetTime: requests[0] + windowMs
      };
    }

    // Add current request
    requests.push(now);
    properties.setProperty(key, JSON.stringify(requests));

    return {
      allowed: true,
      current: requests.length,
      limit: maxRequests,
      resetTime: now + windowMs
    };

  } catch (error) {
    console.error('Config rate limiting error:', error);
    // Fail open for availability
    return { allowed: true, error: error.toString() };
  }
}

/**
 * Audit log for configuration access
 * @param {string} userEmail - User email
 * @param {string} source - Request source
 * @param {string} status - Access status
 * @param {string} details - Additional details
 */
function logConfigAccess(userEmail, source, status, details = null) {
  try {
    const properties = PropertiesService.getScriptProperties();
    const logEntry = {
      timestamp: new Date().toISOString(),
      user_hash: hashEmail(userEmail),
      source: source,
      status: status,
      details: details,
      ip: 'apps_script_limitation'
    };

    // Store in rotating log (keep last 100 entries)
    const logKey = 'config_access_log';
    const existingLog = properties.getProperty(logKey);
    let logs = existingLog ? JSON.parse(existingLog) : [];

    logs.push(logEntry);
    if (logs.length > 100) {
      logs = logs.slice(-100); // Keep only last 100 entries
    }

    properties.setProperty(logKey, JSON.stringify(logs));

    // Also log to console for immediate monitoring
    console.log(`[CONFIG_ACCESS] ${status.toUpperCase()}: ${hashEmail(userEmail)} from ${source}`);

  } catch (error) {
    console.error('Config access logging failed:', error);
    // Don't throw - logging failure shouldn't break main functionality
  }
}

/**
 * Hash email for privacy-compliant logging
 * @param {string} email - Email to hash
 * @returns {string} SHA-256 hash of email (first 8 chars)
 */
function hashEmail(email) {
  if (!email) return 'anonymous';
  try {
    const digest = Utilities.computeDigest(Utilities.DigestAlgorithm.SHA_256, email);
    return Utilities.base64Encode(digest).substring(0, 8);
  } catch (error) {
    return 'hash_error';
  }
}

/**
 * Reset configuration to defaults (testing only)
 * @returns {boolean} Success status
 */
function resetConfig() {
  try {
    // This would reset to defaults in a test environment
    // Not implemented for production safety
    console.warn('Config reset not implemented for production safety');
    return false;
  } catch (error) {
    console.error('Failed to reset configuration:', error);
    return false;
  }
}

// End of configuration<|MERGE_RESOLUTION|>--- conflicted
+++ resolved
@@ -1984,7 +1984,6 @@
  */
 function getConfigValue(path, defaultValue = null) {
   try {
-<<<<<<< HEAD
     const overrides = getScriptPropertyOverrides_();
     if (Object.prototype.hasOwnProperty.call(overrides, path)) {
       return coerceConfigOverrideValue_(overrides[path]);
@@ -1997,11 +1996,9 @@
 
     const parts = path.split('.');
     let value = SYSTEM_CONFIG;
-=======
     const hydratedConfig = getHydratedConfig_();
     const parts = path.split('.');
     let value = hydratedConfig;
->>>>>>> 0f73dc18
 
     for (const part of parts) {
       if (value && typeof value === 'object' && part in value) {
@@ -2252,7 +2249,6 @@
     registerOverride('BRANDING.BADGE_URL', resolvedProfile.badgeUrl, ['CUSTOMER.BADGE_URL']);
     registerOverride('BRANDING.LAST_ASSET_UPDATE', nowIso);
 
-<<<<<<< HEAD
   if (typeof PropertiesService !== 'undefined' && PropertiesService.getScriptProperties) {
     try {
       const updates = {};
@@ -2293,7 +2289,6 @@
     success: true,
     profile: resolvedProfile
   };
-=======
     if (resolvedProfile.homeVenue) {
       scriptPropertyUpdates['CUSTOMER.HOME_VENUE'] = resolvedProfile.homeVenue;
     }
@@ -2334,7 +2329,6 @@
     CONFIG_LOGGER.exitFunction('applyBuyerProfileToSystem', { success: false });
     return { success: false, reason: 'exception', error: error instanceof Error ? error.message : String(error) };
   }
->>>>>>> 0f73dc18
 }
 
 /**
