import { z } from "zod";
import { withSecurity } from "../middleware/securityHeaders";

export const PostReqSchema = z.object({
  tenant: z.string().min(1),
  template: z.string().min(1),
  channels: z.array(z.string().min(1)).min(1),
  data: z.record(z.any())
});

export function json(body: unknown, status = 200, headers: HeadersInit = {}) {
  const finalHeaders = new Headers({ "content-type": "application/json" });
  const extra = new Headers(headers);
  extra.forEach((value, key) => finalHeaders.set(key, value));

  const requestId = finalHeaders.get("X-Request-Id") || undefined;
  const release = finalHeaders.get("X-Release") || undefined;

  let payload = body;
  if (payload && typeof payload === "object") {
    const original = payload as Record<string, any>;
    let changed = false;
    const updated: Record<string, any> = { ...original };

    if (requestId && updated.success === false) {
      const err = updated.error;
      const normalizedError =
        err && typeof err === "object" && !Array.isArray(err)
          ? { ...err }
          : { code: "INTERNAL", message: typeof err === "string" ? err : "Unexpected error" };
      if (!normalizedError.requestId) {
        normalizedError.requestId = requestId;
      }
      updated.error = normalizedError;
      changed = true;
    }

    if (release) {
      const meta = updated.meta;
      const normalizedMeta = meta && typeof meta === "object" && !Array.isArray(meta) ? { ...meta } : {};
      if (!normalizedMeta.release) {
        normalizedMeta.release = release;
        updated.meta = normalizedMeta;
        changed = true;
      } else if (updated.meta !== normalizedMeta) {
        updated.meta = normalizedMeta;
      }
    }

    if (changed) {
      payload = updated;
    }
  }

  const bodyText = typeof payload === "string" ? payload : JSON.stringify(payload);
  return new Response(bodyText, withSecurity({ status, headers: finalHeaders }));
<<<<<<< HEAD
=======
  return new Response(JSON.stringify(body), withSecurity({ status, headers: finalHeaders }));
>>>>>>> afdce29a
}

export function cors(originList: string[] | null, reqOrigin: string | null) {
  // Default allowed origins for development (only used if CORS_ALLOWED not set)
  const defaultAllowed = new Set([
    "https://localhost:5173",
    "http://localhost:5173",
    "https://localhost:3000",
    "http://localhost:3000",
    "capacitor://localhost",
  ]);

  // If CORS_ALLOWED is set, only allow those origins; otherwise use dev defaults
  const allowed = originList
    ? new Set(originList)
    : defaultAllowed;

  const origin = reqOrigin || "";
  const allowOrigin = allowed.has(origin) ? origin : "*";

  return {
    "Access-Control-Allow-Origin": allowOrigin,
    "Access-Control-Allow-Methods": "GET,POST,PUT,DELETE,OPTIONS",
    "Access-Control-Allow-Headers": "content-type,authorization,Idempotency-Key,x-amz-content-sha256,x-amz-date,x-amz-acl,x-amz-meta-*",
    "Vary": "Origin"
  };
}

export function readIdempotencyKey(req: Request) {
  return req.headers.get("Idempotency-Key") || "";
}

// Additional utility helpers
export function assert(cond: any, msg = "bad request") {
  if (!cond) throw badReq(msg);
}

export function badReq(message: string) {
  return Object.assign(new Error(message), { status: 400 });
}

export function nowMs() {
  return Date.now();
}

export function expMs(ttlMinutes: number) {
  return Date.now() + ttlMinutes * 60_000;
}

export function id() {
  return Math.random().toString(36).slice(2) + Math.random().toString(36).slice(2);
}

// nanoid-like implementation (no dependency needed)
export function nanoid(size = 21) {
  const alphabet = '0123456789ABCDEFGHIJKLMNOPQRSTUVWXYZabcdefghijklmnopqrstuvwxyz';
  let id = '';
  const bytes = new Uint8Array(size);
  crypto.getRandomValues(bytes);
  for (let i = 0; i < size; i++) {
    id += alphabet[bytes[i] % alphabet.length];
  }
  return id;
}

// KV helpers
export async function kvGetJSON<T>(kv: KVNamespace, key: string) {
  return (await kv.get(key, "json")) as T | null;
}

export async function kvPutJSON(kv: KVNamespace, key: string, value: any, opts?: KVNamespacePutOptions) {
  return kv.put(key, JSON.stringify(value), opts);
}

export async function kvListJSON<T>(kv: KVNamespace, prefix: string) {
  const list = await kv.list({ prefix, limit: 1000 });
  const rows = await Promise.all(list.keys.map((k) => kv.get(k.name, "json") as Promise<T>));
  return rows.filter(Boolean) as T[];
}<|MERGE_RESOLUTION|>--- conflicted
+++ resolved
@@ -54,10 +54,7 @@
 
   const bodyText = typeof payload === "string" ? payload : JSON.stringify(payload);
   return new Response(bodyText, withSecurity({ status, headers: finalHeaders }));
-<<<<<<< HEAD
-=======
   return new Response(JSON.stringify(body), withSecurity({ status, headers: finalHeaders }));
->>>>>>> afdce29a
 }
 
 export function cors(originList: string[] | null, reqOrigin: string | null) {
