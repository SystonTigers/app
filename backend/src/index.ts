// src/index.ts

import { z } from "zod";
import { SignJWT } from "jose";
import { PostReqSchema, json, readIdempotencyKey } from "./services/util";
import { requireJWT, hasRole, requireAdmin } from "./services/auth";
import { ensureIdempotent, setFinalIdempotent } from "./services/idempotency";
import { ensureTenant, setMakeWebhook, updateFlags, putTenantConfig, getTenantConfig, setTenantFlags, setChannelWebhook, setYouTubeBYOGoogle, isAllowedWebhookHost } from "./services/tenants";
import { issueTenantAdminJWT } from "./services/jwt";
import type { TenantConfig, PostJob } from "./types";
import queueWorker from "./queue-consumer";
import { putEvent, getEvent, deleteEvent, listEvents, setRsvp, getRsvp, addCheckin, listCheckins } from "./services/events";
import { registerDevice, sendToUser } from "./services/push";
import * as Invites from "./services/invites";
import * as Teams from "./services/teams";
import * as ChatKV from "./services/chatKV";
import * as GalleryKV from "./services/galleryKV";
import { provisionTenant } from "./services/provisioning";
import { withSecurity } from "./middleware/securityHeaders";
import { corsHeaders, isPreflight } from "./middleware/cors";
import { rateLimit } from "./middleware/rateLimit";
import { newRequestId, logJSON } from "./lib/log";
import { parse, isValidationError } from "./lib/validate";
import { healthz, readyz } from "./routes/health";
<<<<<<< HEAD
// --- Self-serve signup / usage / admin (Phase 3) ---
import { signupStart, signupBrand, signupStarterMake, signupProConfirm } from './routes/signup';
import { handleMagicStart, handleMagicVerify } from './routes/magic';
import { handleProvisionQueue, handleProvisionStatus, handleTenantOverview, handleProvisionRetry } from './routes/provisioning';
import { handleDevAdminJWT, handleDevMagicLink, handleDevInfo } from './routes/devAuth';
import { getAdminStats, listTenants, getTenant, updateTenant, deactivateTenant, deleteTenant, listPromoCodes, createPromoCode, deactivatePromoCode } from './routes/admin';
=======
import { handleAuthRegister, handleAuthLogin } from "./routes/auth";
>>>>>>> 87df3520
declare const APP_VERSION: string;

const DEV_DEFAULT_CORS = new Set([
  "https://localhost:5173",
  "http://localhost:5173",
  "https://localhost:3000",
  "http://localhost:3000",
  "capacitor://localhost",
]);

const SignupSchema = z.object({
  clubName: z.string().min(1, "clubName required"),
  clubShortName: z.string().min(1, "clubShortName required"),
  contactEmail: z.string().email("valid email required"),
  contactName: z.string().min(1, "contactName required"),
  locale: z.string().optional(),
  timezone: z.string().optional(),
  plan: z.enum(["free", "managed", "enterprise"]).optional(),
  makeWebhookUrl: z.string().url().optional(),
  promoCode: z.string().optional()
});

const PostEventSchema = z.object({
  event_type: z.string().min(1, "event_type required"),
  data: z.record(z.unknown()),
  channels: z.array(z.enum(["yt", "fb", "ig", "tiktok", "x"])).optional(),
  template: z.string().optional()
});

function buildRateLimitScope(pathname: string) {
  const segments = pathname.split("/").filter(Boolean);
  if (!segments.length) return "root";
  return segments.slice(0, 3).join(":");
}

function buildCorsHeaders(origin: string | null, env: any, requestId: string, release: string) {
  // Use the enhanced CORS middleware with env-aware origin checking
  const headers = corsHeaders(origin, env);

  // Add additional allowed headers for S3/R2 uploads
  const existingHeaders = headers.get("Access-Control-Allow-Headers") || "";
  const allowHeaders = new Set(
    existingHeaders
      .split(",")
      .map((h) => h.trim())
      .filter(Boolean)
  );

  // Add S3/R2 specific headers and idempotency
  for (const hdr of [
    "Idempotency-Key",
    "idempotency-key",
    "x-amz-content-sha256",
    "x-amz-date",
    "x-amz-acl",
    "x-amz-meta-*",
  ]) {
    if (hdr) allowHeaders.add(hdr);
  }

  headers.set("Access-Control-Allow-Headers", Array.from(allowHeaders).join(","));
  headers.set("Access-Control-Expose-Headers", "X-Request-Id, X-Release");
  headers.set("X-Request-Id", requestId);
  headers.set("X-Release", release);
  return headers;
}

function mergeHeaders(base: Headers, extra?: HeadersInit) {
  const merged = new Headers(base);
  if (extra) {
    const addition = new Headers(extra);
    addition.forEach((value, key) => merged.set(key, value));
  }
  return merged;
}

function respondWithCors(res: Response, base: Headers) {
  const headers = mergeHeaders(base, res.headers);
  return new Response(res.body, withSecurity({ status: res.status, headers }));
}

// Export the Durable Object classes so the binding works
export { TenantRateLimiter } from "./do/rateLimiter";
export { VotingRoom } from "./do/votingRoom";
export { MatchRoom } from "./do/matchRoom";
export { ChatRoom } from "./do/chatRoom";
export { GeoFenceManager } from "./do/geoFenceManager";
export { Provisioner } from "./do/provisioner";

export default {
  async fetch(req: Request, env: any, _ctx: ExecutionContext): Promise<Response> {
    const t0 = Date.now();
    const requestId = newRequestId();
    const origin = req.headers.get("Origin");
    const release = typeof APP_VERSION === "string" ? APP_VERSION : "unknown";
    const corsHdrs = buildCorsHeaders(origin, env, requestId, release);
    let url: URL | null = null;

    if (isPreflight(req)) {
      return new Response(null, withSecurity({ status: 204, headers: mergeHeaders(corsHdrs) }));
    }

    try {
      url = new URL(req.url);

      if (req.method === "GET" && url.pathname === "/healthz") {
        const res = await healthz();
        return respondWithCors(res, corsHdrs);
      }
      if (req.method === "GET" && url.pathname === "/readyz") {
        const res = await readyz(env);
        return respondWithCors(res, corsHdrs);
      }

      // Introspection endpoint for debugging
      if (url.pathname === '/__meta/ping') {
        return new Response(JSON.stringify({
          ok: true,
          method: req.method,
          pathname: url.pathname,
          search: url.search,
          fullUrl: url.href,
          apiVersion: env.API_VERSION || "v1"
        }), {
          status: 200,
          headers: { 'content-type': 'application/json', ...corsHdrs }
        });
      }

      // -------- DEV-ONLY: Admin Token Minting --------
      // POST /internal/dev/admin-token - Mint admin JWT for development
      if (url.pathname === '/internal/dev/admin-token' && req.method === 'POST') {
        const environment = env.ENVIRONMENT || 'development';

        // Block in production
        if (environment === 'production') {
          return json({
            success: false,
            error: { code: 'FORBIDDEN', message: 'This endpoint is disabled in production' }
          }, 403, corsHdrs);
        }

        try {
          const body = await req.json().catch(() => ({}));
          const schema = z.object({
            email: z.string().email()
          });
          const data = schema.parse(body);

          // Mint JWT with owner role
          const secret = new TextEncoder().encode(env.JWT_SECRET || '');
          if (!env.JWT_SECRET) {
            throw new Error('JWT_SECRET not configured');
          }

          const now = Math.floor(Date.now() / 1000);
          const exp = now + (7 * 24 * 60 * 60); // 7 days

          const token = await new SignJWT({
            sub: data.email,
            roles: ['admin']
          })
            .setProtectedHeader({ alg: 'HS256' })
            .setIssuer(env.JWT_ISSUER || 'syston.app')
            .setAudience(env.JWT_AUDIENCE || 'syston-mobile')
            .setIssuedAt(now)
            .setExpirationTime(exp)
            .sign(secret);

          return json({
            success: true,
            token,
            expiresAt: new Date(exp * 1000).toISOString()
          }, 200, corsHdrs);
        } catch (err: any) {
          if (err.errors) {
            return json({
              success: false,
              error: { code: 'VALIDATION', details: err.errors }
            }, 400, corsHdrs);
          }
          return json({
            success: false,
            error: { code: 'TOKEN_MINT_FAILED', message: String(err?.message || err) }
          }, 500, corsHdrs);
        }
      }

      const v = env.API_VERSION || "v1";

      const method = req.method.toUpperCase();
      if (method !== "GET" && method !== "HEAD") {
        const scope = buildRateLimitScope(url.pathname);
        const limitResult = await rateLimit(req, env, {
          scope,
          requestId,
          path: url.pathname
        });

        if (!limitResult.ok) {
          const headers = new Headers(corsHdrs);
          if (typeof limitResult.retryAfter === "number") {
            headers.set("Retry-After", String(limitResult.retryAfter));
          }
          if (typeof limitResult.limit === "number") {
            headers.set("X-RateLimit-Limit", String(limitResult.limit));
          }
          headers.set("X-RateLimit-Remaining", "0");
          return json({
            success: false,
            error: { code: "RATE_LIMITED", message: "Too many requests" }
          }, 429, headers);
        }

        if (typeof limitResult.limit === "number") {
          corsHdrs.set("X-RateLimit-Limit", String(limitResult.limit));
        }
        if (typeof limitResult.remaining === "number") {
          corsHdrs.set("X-RateLimit-Remaining", String(Math.max(limitResult.remaining, 0)));
        }
      }

      if (url.pathname === `/api/${v}/auth/register` && req.method === "POST") {
        return await handleAuthRegister(req, env, corsHdrs);
      }

      if (url.pathname === `/api/${v}/auth/login` && req.method === "POST") {
        return await handleAuthLogin(req, env, corsHdrs);
      }

    // -------- Public signup endpoint --------

    // POST /api/v1/signup - Automated tenant provisioning
    if (url.pathname === `/api/${v}/signup` && req.method === "POST") {
      try {
        const body = await req.json().catch(() => ({}));
        const data = parse(SignupSchema, body);
        const result = await provisionTenant(env, data);

        if (result.success) {
          return json({ success: true, data: result.tenant }, 200, corsHdrs);
        } else {
          return json({ success: false, error: result.error }, 400, corsHdrs);
        }
      } catch (err: any) {
        if (isValidationError(err)) {
          return json({
            success: false,
            error: {
              code: "INVALID_REQUEST",
              message: "Validation failed",
              issues: err.issues
            }
          }, err.status, corsHdrs);
        }
        return json({ success: false, error: { code: "SIGNUP_FAILED", message: err.message } }, 500, corsHdrs);
      }
    }
    // -------- Phase 3: Self-Serve Signup (Public) --------

    // POST /public/signup/start - Create new tenant account
    if (url.pathname === `/public/signup/start` && req.method === "POST") {
      return await signupStart(req, env, requestId, corsHdrs);
    }

    // POST /public/signup/brand - Customize brand colors
    if (url.pathname === `/public/signup/brand` && req.method === "POST") {
      return await signupBrand(req, env, requestId, corsHdrs);
    }

    // POST /public/signup/starter/make - Configure Make.com webhook (Starter plan)
    if (url.pathname === `/public/signup/starter/make` && req.method === "POST") {
      return await signupStarterMake(req, env, requestId, corsHdrs);
    }

    // POST /public/signup/pro/confirm - Confirm Pro plan setup
    if (url.pathname === `/public/signup/pro/confirm` && req.method === "POST") {
      return await signupProConfirm(req, env, requestId, corsHdrs);
    }

    // -------- Magic Link Authentication --------
    // POST /auth/magic/start - Send magic link email
    if (url.pathname === '/auth/magic/start' && req.method === 'POST') {
      return await handleMagicStart(req, env, corsHdrs);
    }

    // GET /auth/magic/verify - Verify magic link token
    if (url.pathname === '/auth/magic/verify' && req.method === 'GET') {
      return await handleMagicVerify(req, env, corsHdrs);
    }

    // -------- Dev Authentication (Development Only) --------
    // POST /dev/auth/admin-jwt - Generate admin JWT for testing
    if (url.pathname === '/dev/auth/admin-jwt' && req.method === 'POST') {
      return await handleDevAdminJWT(req, env);
    }

    // POST /dev/auth/magic-link - Generate magic link for testing
    if (url.pathname === '/dev/auth/magic-link' && req.method === 'POST') {
      return await handleDevMagicLink(req, env);
    }

    // GET /dev/info - Get development environment info
    if (url.pathname === '/dev/info' && req.method === 'GET') {
      return await handleDevInfo(req, env);
    }

    // -------- Provisioning Routes (Internal) --------
    // POST /internal/provision/queue - Queue provisioning
    if (url.pathname === '/internal/provision/queue' && req.method === 'POST') {
      return await handleProvisionQueue(req, env);
    }

    // POST /internal/provision/retry - Retry failed provisioning
    if (url.pathname === '/internal/provision/retry' && req.method === 'POST') {
      return await handleProvisionRetry(req, env);
    }

    // GET /api/v1/tenants/:id/provision-status - Get provisioning status
    const provisionStatusMatch = url.pathname.match(/^\/api\/v1\/tenants\/([^/]+)\/provision-status$/);
    if (provisionStatusMatch && req.method === 'GET') {
      const tenantId = provisionStatusMatch[1];
      // TODO: Add auth check for owner session or admin
      return await handleProvisionStatus(req, env, tenantId);
    }

    // GET /api/v1/tenants/:id/overview - Get tenant overview
    const overviewMatch = url.pathname.match(/^\/api\/v1\/tenants\/([^/]+)\/overview$/);
    if (overviewMatch && req.method === 'GET') {
      const tenantId = overviewMatch[1];
      // TODO: Add auth check for owner session or admin
      return await handleTenantOverview(req, env, tenantId);
    }

    // -------- Phase 3: Usage Tracking --------
    // Simple monthly counters in KV: key = usage:<tenant>:<YYYY-MM>

    // GET /api/v1/usage
    if (url.pathname === `/api/${v}/usage` && req.method === "GET") {
      const tenant = (req.headers.get("x-tenant") || url.searchParams.get("tenant") || "default").toString();
      const now = new Date();
      const ym = `${now.getUTCFullYear()}-${String(now.getUTCMonth()+1).padStart(2,'0')}`;
      const kvKey = `usage:${tenant}:${ym}`;
      const value = (await env.KV_IDEMP.get(kvKey, "json")) as any || { count: 0, month: ym };
      return json({ success:true, data:{ tenant, month: ym, count: Number(value.count||0) } }, 200, corsHdrs);
    }

    // POST /api/v1/usage/increment
    if (url.pathname === `/api/${v}/usage/increment` && req.method === "POST") {
      const tenant = (req.headers.get("x-tenant") || "default").toString();
      const now = new Date();
      const ym = `${now.getUTCFullYear()}-${String(now.getUTCMonth()+1).padStart(2,'0')}`;
      const kvKey = `usage:${tenant}:${ym}`;
      const planKey = `tenant:${tenant}:plan`; // optional hint; fallback to cap if not present

      // Read current
      const current = (await env.KV_IDEMP.get(kvKey, "json")) as any || { count: 0, month: ym };
      let count = Number(current.count || 0) + 1;

      // Enforce 1,000/mo cap for Starter (non-managed) unless comped
      // We infer "managed" from flags (managed.yt = true => Pro)
      const cfg = await ensureTenant(env, tenant);
      const isPro = !!cfg?.flags?.managed?.yt;
      const comped = !!cfg?.flags?.comped;

      if (!isPro && !comped && count > 1000) {
        // do not increment beyond the cap
        return json({ success:false, error:{ code:'USAGE_CAP', message:'Monthly cap reached (1,000).' }, data:{ tenant, month: ym, count: count-1 } }, 402, corsHdrs);
      }

      await env.KV_IDEMP.put(kvKey, JSON.stringify({ count, month: ym }));
      return json({ success:true, data:{ tenant, month: ym, count } }, 200, corsHdrs);
    }

    // -------- Apps Script Integration --------

    // POST /api/v1/post - Receive events from Apps Script
    if (url.pathname === `/api/${v}/post` && req.method === "POST") {
      try {
        // Require authentication (automationJWT)
        const claims = await requireJWT(req, env);
        const tenantId = claims.tenant_id || claims.tenantId;

        if (!tenantId) {
          return json({ success: false, error: "tenant_id required in JWT" }, 400, corsHdrs);
        }

        const body = await req.json().catch(() => ({}));
        const { event_type, data, channels, template } = parse(PostEventSchema, body);

        // Idempotency check
        const idemHeader = readIdempotencyKey(req);
        const idem = await ensureIdempotent(env, tenantId, body, idemHeader || undefined);
        if (idem.hit) {
          return json(idem.response, 200, corsHdrs);
        }

        // Create post job
        const job: PostJob = {
          tenant: tenantId,
          template: template || event_type,
          channels: channels || ["yt", "fb", "ig"],
          data: {
            ...data,
            event_type,
            timestamp: new Date().toISOString()
          },
          createdAt: Date.now(),
          idemKey: idem.key
        };

        // Queue the job
        await env.POST_QUEUE.send(job);

        const result = {
          success: true,
          queued: true,
          tenant: tenantId,
          event_type,
          job_id: idem.key
        };

        // Store idempotent response
        await idem.store(result);

        return json(result, 200, corsHdrs);

      } catch (err: any) {
        if (err instanceof Response) {
          return respondWithCors(err, corsHdrs);

        }
        if (isValidationError(err)) {
          return json({
            success: false,
            error: {
              code: "INVALID_REQUEST",
              message: "Validation failed",
              issues: err.issues
            }
          }, err.status, corsHdrs);
          
        }
        logJSON({
          level: "error",
          msg: `POST_EVENT_ERROR:${err?.message || "unknown"}`,
          requestId,
          path: url.pathname,
          status: 500,
        });
        return json({
          success: false,
          error: { code: "POST_FAILED", message: err.message }
        }, 500, corsHdrs);
      }
    }

    // Log admin console requests
    if (url.pathname.includes("/admin/")) {
      const fromAdminConsole = req.headers.get("x-admin-console") === "true";
      if (fromAdminConsole) {
        logJSON({
          level: "info",
          msg: "ADMIN_CONSOLE_CALL",
          requestId,
          path: url.pathname,
        });
      }
    }

    // -------- Admin debug endpoint --------

    // GET /api/v1/admin/whoami - Debug endpoint to verify JWT is valid/parsed
    if (url.pathname === `/api/${v}/admin/whoami` && req.method === "GET") {
      try {
        const claims = await requireJWT(req, env); // normalized claims
        return json({ ok: true, claims }, 200, corsHdrs);
      } catch (err: any) {
        // If requireJWT throws a Response object, return it directly
        if (err instanceof Response) {
          return respondWithCors(err, corsHdrs);
        }
        logJSON({
          level: "error",
          msg: `WHOAMI_FAIL:${err?.message || "unknown"}`,
          requestId,
          path: url.pathname,
          status: 401,
        });
        return json({ ok: false, error: String(err?.message || err) }, 401, corsHdrs);
      }
    }

    // -------- Admin endpoints --------

    // GET /api/v1/admin/stats - Dashboard statistics
    if (url.pathname === `/api/${v}/admin/stats` && req.method === "GET") {
      return await getAdminStats(req, env, requestId, corsHdrs);
    }

    // GET /api/v1/admin/tenants - List all tenants
    if (url.pathname === `/api/${v}/admin/tenants` && req.method === "GET") {
      return await listTenants(req, env, requestId, corsHdrs);
    }

    // GET /api/v1/admin/tenants/:id - Get tenant details
    const getTenantMatch = url.pathname.match(new RegExp(`^/api/${v}/admin/tenants/([^/]+)$`));
    if (getTenantMatch && req.method === "GET") {
      const tenantId = getTenantMatch[1];
      return await getTenant(req, env, requestId, corsHdrs, tenantId);
    }

    // PATCH /api/v1/admin/tenants/:id - Update tenant
    const updateTenantMatch = url.pathname.match(new RegExp(`^/api/${v}/admin/tenants/([^/]+)$`));
    if (updateTenantMatch && req.method === "PATCH") {
      const tenantId = updateTenantMatch[1];
      return await updateTenant(req, env, requestId, corsHdrs, tenantId);
    }

    // POST /api/v1/admin/tenants/:id/deactivate - Deactivate tenant
    const deactivateTenantMatch = url.pathname.match(new RegExp(`^/api/${v}/admin/tenants/([^/]+)/deactivate$`));
    if (deactivateTenantMatch && req.method === "POST") {
      const tenantId = deactivateTenantMatch[1];
      return await deactivateTenant(req, env, requestId, corsHdrs, tenantId);
    }

    // DELETE /api/v1/admin/tenants/:id - Delete tenant
    const deleteTenantMatch = url.pathname.match(new RegExp(`^/api/${v}/admin/tenants/([^/]+)$`));
    if (deleteTenantMatch && req.method === "DELETE") {
      const tenantId = deleteTenantMatch[1];
      return await deleteTenant(req, env, requestId, corsHdrs, tenantId);
    }

    // GET /api/v1/admin/promo-codes - List promo codes
    if (url.pathname === `/api/${v}/admin/promo-codes` && req.method === "GET") {
      return await listPromoCodes(req, env, requestId, corsHdrs);
    }

    // POST /api/v1/admin/promo-codes - Create promo code
    if (url.pathname === `/api/${v}/admin/promo-codes` && req.method === "POST") {
      return await createPromoCode(req, env, requestId, corsHdrs);
    }

    // POST /api/v1/admin/promo-codes/:code/deactivate - Deactivate promo code
    const deactivatePromoMatch = url.pathname.match(new RegExp(`^/api/${v}/admin/promo-codes/([^/]+)/deactivate$`));
    if (deactivatePromoMatch && req.method === "POST") {
      const code = deactivatePromoMatch[1];
      return await deactivatePromoCode(req, env, requestId, corsHdrs, code);
    }

    // POST /api/v1/admin/tenant/create
    if (url.pathname === `/api/${v}/admin/tenant/create` && req.method === "POST") {
      await requireAdmin(req, env); // throws 403 Response on failure
      const body = await req.json().catch(() => ({}));
      const schema = z.object({
        id: z.string().min(1, "id required"),
        name: z.string().optional(),
        locale: z.string().optional(),
        tz: z.string().optional(),
      });
      const parsed = schema.safeParse(body);
      if (!parsed.success) return json({ success: false, error: { code: "VALIDATION", details: parsed.error.issues } }, 400, corsHdrs);

      const { id, name, locale, tz } = parsed.data;
      const cfg: TenantConfig = {
        id, name, locale, tz,
        flags: { use_make: false, direct_yt: true },
        makeWebhookUrl: null,
      };
      await putTenantConfig(env, cfg);
      return json({ success: true, data: { created: true, tenant: cfg } }, 200, corsHdrs);
    }

    // POST /api/v1/admin/tenant/webhook
    if (url.pathname === `/api/${v}/admin/tenant/webhook` && req.method === "POST") {
      try {
        await requireAdmin(req, env);
        const body = await req.json().catch(() => ({}));

        // Validate input
        const schema = z.object({
          tenant: z.string().min(1),
          make_webhook_url: z.string().url(),
        });
        const parsed = schema.safeParse(body);
        if (!parsed.success) {
          return json({ success: false, error: { code: "VALIDATION", details: parsed.error.issues } }, 400, corsHdrs);
        }

        const { tenant, make_webhook_url } = parsed.data;

        // Parse URL defensively
        let u: URL;
        try {
          u = new URL(make_webhook_url);
        } catch {
          return json({ success: false, error: { code: "VALIDATION", message: "Invalid URL format" } }, 400, corsHdrs);
        }

        // Validate host against allowlist
        const allowedCsv = (env.ALLOWED_WEBHOOK_HOSTS || "") + ",.make.com";
        if (!isAllowedWebhookHost(u.host, allowedCsv)) {
          return json({ success: false, error: { code: "VALIDATION", message: `Host ${u.host} not allowed` } }, 400, corsHdrs);
        }

        // Save webhook
        const updated = await setMakeWebhook(env, tenant, make_webhook_url);
        return json({ success: true, data: { tenant: updated.id, makeWebhookUrl: updated.makeWebhookUrl } }, 200, corsHdrs);
      } catch (e: any) {
        // If auth threw a Response, return it
        if (e instanceof Response) return respondWithCors(e, corsHdrs);

        // Log and return clean 500
        logJSON({
          level: "error",
          msg: `ADMIN_WEBHOOK_SAVE_ERROR:${e?.message || "unknown"}`,
          requestId,
          path: url.pathname,
          status: 500,
        });
        return json({ success: false, error: { code: "INTERNAL", message: "Webhook save failed" } }, 500, corsHdrs);
      }
    }

    // POST /api/v1/admin/fixtures/refresh
    if (url.pathname === `/api/${v}/admin/fixtures/refresh` && req.method === "POST") {
      const user = await requireJWT(req, env).catch(() => null);
      if (!user || !hasRole(user, "admin")) {
        return json({ success: false, error: { code: "FORBIDDEN" } }, 403, corsHdrs);
      }
      const refreshUrl = env.FIXTURES_REFRESH_URL || "";
      if (!refreshUrl) return json({ success: true, data: { pinged: false, note: "No FIXTURES_REFRESH_URL set" } }, 200, corsHdrs);
      const r = await fetch(refreshUrl, { method: "POST" }).catch(() => null);
      const ok = !!r && r.ok;
      return json({ success: ok, data: { pinged: ok } }, ok ? 200 : 502, corsHdrs);
    }

    // -------- Fixtures API (Public) --------

    // POST /api/v1/fixtures/sync - Sync fixtures from Google Apps Script
    if (url.pathname === `/api/${v}/fixtures/sync` && req.method === "POST") {
      try {
        const body = await req.json().catch(() => ({}));
        const { fixtures } = body;

        if (!Array.isArray(fixtures)) {
          return json({ success: false, error: { code: "INVALID_DATA", message: "fixtures must be an array" } }, 400, corsHdrs);
        }

        let synced = 0;
        for (const fixture of fixtures) {
          try {
            await env.DB.prepare(`
              INSERT INTO fixtures (
                fixture_date, opponent, venue, competition, kick_off_time, status, source, updated_at
              )
              VALUES (?, ?, ?, ?, ?, ?, ?, CURRENT_TIMESTAMP)
              ON CONFLICT(fixture_date, opponent)
              DO UPDATE SET
                venue = excluded.venue,
                competition = excluded.competition,
                kick_off_time = excluded.kick_off_time,
                status = excluded.status,
                source = excluded.source,
                updated_at = CURRENT_TIMESTAMP
            `).bind(
              fixture.date,
              fixture.opponent,
              fixture.venue || '',
              fixture.competition || '',
              fixture.time || '',
              fixture.status || 'scheduled',
              fixture.source || 'unknown'
            ).run();
            synced++;
          } catch (err) {
            logJSON("error", requestId, { message: "Fixture sync error", error: String(err) });
          }
        }

        return json({ success: true, synced }, 200, corsHdrs);
      } catch (err) {
        logJSON("error", requestId, { message: "Fixtures sync failed", error: String(err) });
        return json({ success: false, error: { code: "INTERNAL", message: "Sync failed" } }, 500, corsHdrs);
      }
    }

    // GET /api/v1/fixtures/upcoming - Get upcoming fixtures
    if (url.pathname === `/api/${v}/fixtures/upcoming` && req.method === "GET") {
      try {
        const result = await env.DB.prepare(`
          SELECT
            id, fixture_date as date, opponent, venue, competition,
            kick_off_time as kickOffTime, status, source
          FROM fixtures
          WHERE fixture_date >= DATE('now')
            AND status != 'postponed'
          ORDER BY fixture_date ASC
          LIMIT 10
        `).all();

        return json({ success: true, data: result.results || [] }, 200, corsHdrs);
      } catch (err) {
        logJSON("error", requestId, { message: "Get fixtures failed", error: String(err) });
        return json({ success: false, error: { code: "INTERNAL" } }, 500, corsHdrs);
      }
    }

    // GET /api/v1/fixtures/all - Get all fixtures
    if (url.pathname === `/api/${v}/fixtures/all` && req.method === "GET") {
      try {
        const limit = parseInt(url.searchParams.get('limit') || '50');
        const status = url.searchParams.get('status');

        let query = `
          SELECT
            id, fixture_date as date, opponent, venue, competition,
            kick_off_time as kickOffTime, status, source
          FROM fixtures
        `;

        const params: string[] = [];

        if (status) {
          query += ' WHERE status = ?';
          params.push(status);
        }

        query += ' ORDER BY fixture_date DESC LIMIT ?';
        params.push(limit.toString());

        const result = await env.DB.prepare(query).bind(...params).all();

        return json({ success: true, data: result.results || [] }, 200, corsHdrs);
      } catch (err) {
        logJSON("error", requestId, { message: "Get all fixtures failed", error: String(err) });
        return json({ success: false, error: { code: "INTERNAL" } }, 500, corsHdrs);
      }
    }

    // GET /api/v1/fixtures/results - Get recent results
    if (url.pathname === `/api/${v}/fixtures/results` && req.method === "GET") {
      try {
        const limit = parseInt(url.searchParams.get('limit') || '10');

        const result = await env.DB.prepare(`
          SELECT
            id, match_date as date, opponent, home_score as homeScore,
            away_score as awayScore, venue, competition, scorers
          FROM results
          ORDER BY match_date DESC
          LIMIT ?
        `).bind(limit).all();

        return json({ success: true, data: result.results || [] }, 200, corsHdrs);
      } catch (err) {
        logJSON("error", requestId, { message: "Get results failed", error: String(err) });
        return json({ success: false, error: { code: "INTERNAL" } }, 500, corsHdrs);
      }
    }

    // POST /api/v1/fixtures/results - Add a match result
    if (url.pathname === `/api/${v}/fixtures/results` && req.method === "POST") {
      try {
        const result = await req.json().catch(() => ({}));

        await env.DB.prepare(`
          INSERT INTO results (
            match_date, opponent, home_score, away_score, venue, competition, scorers
          )
          VALUES (?, ?, ?, ?, ?, ?, ?)
          ON CONFLICT(match_date, opponent)
          DO UPDATE SET
            home_score = excluded.home_score,
            away_score = excluded.away_score,
            venue = excluded.venue,
            competition = excluded.competition,
            scorers = excluded.scorers
        `).bind(
          result.date,
          result.opponent,
          result.homeScore || 0,
          result.awayScore || 0,
          result.venue || '',
          result.competition || '',
          result.scorers || ''
        ).run();

        return json({ success: true }, 200, corsHdrs);
      } catch (err) {
        logJSON("error", requestId, { message: "Add result failed", error: String(err) });
        return json({ success: false, error: { code: "INTERNAL" } }, 500, corsHdrs);
      }
    }

    // -------- Fixture Settings (Admin/Public) --------

    // GET /api/v1/fixtures/settings - Get fixture sync settings
    if (url.pathname === `/api/${v}/fixtures/settings` && req.method === "GET") {
      try {
        const tenantId = url.searchParams.get('tenant_id') || 'default';

        const result = await env.DB.prepare(`
          SELECT
            tenant_id as tenantId,
            team_name as teamName,
            fa_website_url as faWebsiteUrl,
            fa_snippet_url as faSnippetUrl,
            sync_enabled as syncEnabled,
            sync_interval_minutes as syncIntervalMinutes,
            calendar_id as calendarId
          FROM fixture_settings
          WHERE tenant_id = ?
        `).bind(tenantId).first();

        if (result) {
          return json({ success: true, data: result }, 200, corsHdrs);
        } else {
          return json({ success: false, error: { code: "NOT_FOUND", message: "Settings not found" } }, 404, corsHdrs);
        }
      } catch (err) {
        logJSON("error", requestId, { message: "Get settings failed", error: String(err) });
        return json({ success: false, error: { code: "INTERNAL" } }, 500, corsHdrs);
      }
    }

    // GET /api/v1/fixtures/settings/config - Public endpoint for Apps Script to fetch config
    if (url.pathname === `/api/${v}/fixtures/settings/config` && req.method === "GET") {
      try {
        const tenantId = url.searchParams.get('tenant_id') || 'default';

        const result = await env.DB.prepare(`
          SELECT
            tenant_id as tenantId,
            team_name as teamName,
            fa_website_url as faWebsiteUrl,
            fa_snippet_url as faSnippetUrl,
            sync_enabled as syncEnabled,
            calendar_id as calendarId
          FROM fixture_settings
          WHERE tenant_id = ?
        `).bind(tenantId).first();

        if (result) {
          return json({ success: true, data: result }, 200, corsHdrs);
        } else {
          // Return default config if not found
          return json({
            success: true,
            data: {
              tenantId: 'default',
              teamName: 'Shepshed Dynamo Youth U16',
              faWebsiteUrl: '',
              faSnippetUrl: '',
              syncEnabled: true,
              calendarId: ''
            }
          }, 200, corsHdrs);
        }
      } catch (err) {
        logJSON("error", requestId, { message: "Get config failed", error: String(err) });
        return json({ success: false, error: { code: "INTERNAL" } }, 500, corsHdrs);
      }
    }

    // PUT /api/v1/fixtures/settings - Update fixture sync settings (Admin only)
    if (url.pathname === `/api/${v}/fixtures/settings` && req.method === "PUT") {
      const user = await requireJWT(req, env).catch(() => null);
      if (!user || !hasRole(user, "admin")) {
        return json({ success: false, error: { code: "FORBIDDEN" } }, 403, corsHdrs);
      }

      try {
        const body = await req.json().catch(() => ({}));
        const tenantId = body.tenantId || 'default';

        // Update or insert settings
        await env.DB.prepare(`
          INSERT INTO fixture_settings (
            tenant_id,
            team_name,
            fa_website_url,
            fa_snippet_url,
            sync_enabled,
            sync_interval_minutes,
            calendar_id,
            calendar_enabled,
            gmail_search_query,
            gmail_label,
            email_sync_enabled,
            updated_at
          )
          VALUES (?, ?, ?, ?, ?, ?, ?, ?, ?, ?, ?, CURRENT_TIMESTAMP)
          ON CONFLICT(tenant_id)
          DO UPDATE SET
            team_name = excluded.team_name,
            fa_website_url = excluded.fa_website_url,
            fa_snippet_url = excluded.fa_snippet_url,
            sync_enabled = excluded.sync_enabled,
            sync_interval_minutes = excluded.sync_interval_minutes,
            calendar_id = excluded.calendar_id,
            calendar_enabled = excluded.calendar_enabled,
            gmail_search_query = excluded.gmail_search_query,
            gmail_label = excluded.gmail_label,
            email_sync_enabled = excluded.email_sync_enabled,
            updated_at = CURRENT_TIMESTAMP
        `).bind(
          tenantId,
          body.teamName || '',
          body.faWebsiteUrl || '',
          body.faSnippetUrl || '',
          body.syncEnabled ? 1 : 0,
          body.syncIntervalMinutes || 5,
          body.calendarId || '',
          body.calendarEnabled ? 1 : 0,
          body.gmailSearchQuery || '',
          body.gmailLabel || '',
          body.emailSyncEnabled ? 1 : 0
        ).run();

        return json({ success: true }, 200, corsHdrs);
      } catch (err) {
        logJSON("error", requestId, { message: "Update settings failed", error: String(err) });
        return json({ success: false, error: { code: "INTERNAL" } }, 500, corsHdrs);
      }
    }

// Live Match Routes - Insert after line 703 in index.ts

    // -------- Live Match API --------

    // GET /api/v1/fixtures/next - Get next fixture with YouTube livestream metadata
    if (url.pathname === `/api/${v}/fixtures/next` && req.method === "GET") {
      try {
        const result = await env.DB.prepare(`
          SELECT
            id,
            fixture_date || 'T' || COALESCE(kick_off_time, '00:00:00') || 'Z' as kickoffIso,
            COALESCE(home_team, 'Home Team') as homeTeam,
            COALESCE(away_team, opponent) as awayTeam,
            opponent,
            CASE
              WHEN home_team IS NOT NULL THEN 'H'
              ELSE 'A'
            END as homeAway,
            venue,
            competition,
            COALESCE(match_status, status) as status,
            home_score,
            away_score,
            current_minute as minute,
            youtube_live_id as youtubeLiveId,
            youtube_status as youtubeStatus,
            youtube_scheduled_start as youtubeScheduledStart
          FROM fixtures
          WHERE fixture_date >= DATE('now')
            AND status != 'postponed'
          ORDER BY fixture_date ASC, kick_off_time ASC
          LIMIT 1
        `).first();

        if (result) {
          // Transform to NextFixture format
          const nextFixture = {
            id: result.id,
            kickoffIso: result.kickoffIso,
            homeTeam: result.homeTeam,
            awayTeam: result.awayTeam,
            opponent: result.opponent,
            homeAway: result.homeAway,
            venue: result.venue || null,
            competition: result.competition || null,
            status: result.status || 'scheduled',
            score: (result.home_score !== null && result.away_score !== null) ? {
              home: result.home_score,
              away: result.away_score
            } : null,
            minute: result.minute || 0,
            youtubeLiveId: result.youtubeLiveId || null,
            youtubeStatus: result.youtubeStatus || null,
            youtubeScheduledStart: result.youtubeScheduledStart || null,
          };

          return json({ success: true, data: nextFixture }, 200, corsHdrs);
        } else {
          return json({ success: true, data: null }, 200, corsHdrs);
        }
      } catch (err) {
        logJSON("error", requestId, { message: "Get next fixture failed", error: String(err) });
        return json({ success: false, error: { code: "INTERNAL", message: "Failed to fetch next fixture" } }, 500, corsHdrs);
      }
    }

    // GET /api/v1/live-updates - Get live text updates for a match
    if (url.pathname === `/api/${v}/live-updates` && req.method === "GET") {
      try {
        const matchId = url.searchParams.get('matchId');

        if (!matchId) {
          return json({ success: false, error: { code: "INVALID_REQUEST", message: "matchId parameter required" } }, 400, corsHdrs);
        }

        const result = await env.DB.prepare(`
          SELECT
            id,
            match_id as matchId,
            minute,
            type,
            text,
            scorer,
            assist,
            card,
            player,
            score_so_far as scoreSoFar,
            created_at as createdAt
          FROM live_updates
          WHERE match_id = ?
          ORDER BY created_at ASC
        `).bind(matchId).all();

        return json({ success: true, data: result.results || [] }, 200, corsHdrs);
      } catch (err) {
        logJSON("error", requestId, { message: "Get live updates failed", error: String(err) });
        return json({ success: false, error: { code: "INTERNAL", message: "Failed to fetch live updates" } }, 500, corsHdrs);
      }
    }

    // POST /api/v1/live-updates - Post a live update (goal, card, sub, info)
    if (url.pathname === `/api/${v}/live-updates` && req.method === "POST") {
      try {
        const body = await req.json().catch(() => ({}));

        // Validate required fields
        if (!body.matchId || typeof body.minute !== 'number' || !body.type || !body.text) {
          return json({
            success: false,
            error: { code: "INVALID_REQUEST", message: "matchId, minute, type, and text are required" }
          }, 400, corsHdrs);
        }

        // Validate type
        const validTypes = ['goal', 'card', 'subs', 'info'];
        if (!validTypes.includes(body.type)) {
          return json({
            success: false,
            error: { code: "INVALID_REQUEST", message: "type must be one of: goal, card, subs, info" }
          }, 400, corsHdrs);
        }

        // Validate card type if present
        if (body.card) {
          const validCards = ['yellow', 'red', 'sinbin'];
          if (!validCards.includes(body.card)) {
            return json({
              success: false,
              error: { code: "INVALID_REQUEST", message: "card must be one of: yellow, red, sinbin" }
            }, 400, corsHdrs);
          }
        }

        // Generate ID
        const updateId = `update-${Date.now()}-${Math.random().toString(36).slice(2, 11)}`;
        const createdAt = new Date().toISOString();

        // Insert update
        await env.DB.prepare(`
          INSERT INTO live_updates (
            id, match_id, minute, type, text, scorer, assist, card, player, score_so_far, created_at
          )
          VALUES (?, ?, ?, ?, ?, ?, ?, ?, ?, ?, ?)
        `).bind(
          updateId,
          body.matchId,
          body.minute,
          body.type,
          body.text,
          body.scorer || null,
          body.assist || null,
          body.card || null,
          body.player || null,
          body.scoreSoFar || null,
          createdAt
        ).run();

        // Return created update
        const liveUpdate = {
          id: updateId,
          matchId: body.matchId,
          minute: body.minute,
          type: body.type,
          text: body.text,
          scorer: body.scorer || null,
          assist: body.assist || null,
          card: body.card || null,
          player: body.player || null,
          scoreSoFar: body.scoreSoFar || null,
          createdAt,
        };

        logJSON("info", requestId, { message: "Live update posted", updateId, matchId: body.matchId, type: body.type });
        return json({ success: true, data: liveUpdate }, 201, corsHdrs);
      } catch (err) {
        logJSON("error", requestId, { message: "Post live update failed", error: String(err) });
        return json({ success: false, error: { code: "INTERNAL", message: "Failed to post live update" } }, 500, corsHdrs);
      }
    }

    // POST /api/v1/matches/:id/state - Set match state (kickoff, halftime, fulltime)
    if (url.pathname.match(new RegExp(`^/api/${v}/matches/([^/]+)/state$`)) && req.method === "POST") {
      try {
        const matchId = url.pathname.split('/').slice(-2, -1)[0];
        const body = await req.json().catch(() => ({}));

        // Validate status
        const validStatuses = ['scheduled', 'live', 'halftime', 'ft'];
        if (!body.status || !validStatuses.includes(body.status)) {
          return json({
            success: false,
            error: { code: "INVALID_REQUEST", message: "status must be one of: scheduled, live, halftime, ft" }
          }, 400, corsHdrs);
        }

        // Build update query
        let query = 'UPDATE fixtures SET match_status = ?, updated_at = CURRENT_TIMESTAMP';
        const params: any[] = [body.status];

        if (typeof body.minute === 'number') {
          query += ', current_minute = ?';
          params.push(body.minute);
        }

        if (body.score && typeof body.score.home === 'number' && typeof body.score.away === 'number') {
          query += ', home_score = ?, away_score = ?';
          params.push(body.score.home, body.score.away);
        }

        query += ' WHERE id = ?';
        params.push(matchId);

        await env.DB.prepare(query).bind(...params).run();

        logJSON("info", requestId, { message: "Match state updated", matchId, status: body.status });
        return json({ success: true, data: { ok: true } }, 200, corsHdrs);
      } catch (err) {
        logJSON("error", requestId, { message: "Set match state failed", error: String(err) });
        return json({ success: false, error: { code: "INTERNAL", message: "Failed to set match state" } }, 500, corsHdrs);
      }
    }

    // POST /api/v1/live-updates/cleanup - Clean up stale live updates
    if (url.pathname === `/api/${v}/live-updates/cleanup` && req.method === "POST") {
      try {
        const body = await req.json().catch(() => ({}));
        const matchId = body.matchId;

        let removed = 0;

        if (matchId) {
          // Remove all updates for specific match
          const result = await env.DB.prepare('DELETE FROM live_updates WHERE match_id = ?')
            .bind(matchId).run();
          removed = result.meta?.changes || 0;
          logJSON("info", requestId, { message: "Cleaned up match updates", matchId, removed });
        } else {
          // Remove updates older than 90 minutes after FT for completed matches
          const result = await env.DB.prepare(`
            DELETE FROM live_updates
            WHERE match_id IN (
              SELECT id FROM fixtures
              WHERE match_status = 'ft'
                AND updated_at < datetime('now', '-90 minutes')
            )
          `).run();
          removed = result.meta?.changes || 0;
          logJSON("info", requestId, { message: "Cleaned up stale updates", removed });
        }

        return json({ success: true, data: { removed } }, 200, corsHdrs);
      } catch (err) {
        logJSON("error", requestId, { message: "Cleanup failed", error: String(err) });
        return json({ success: false, error: { code: "INTERNAL", message: "Failed to cleanup live updates" } }, 500, corsHdrs);
      }
    }
    // -------- League Table API --------

    // POST /api/v1/league/sync - Sync league standings from Apps Script
    if (url.pathname === `/api/${v}/league/sync` && req.method === "POST") {
      try {
        const body = await req.json().catch(() => ({}));
        const { tenantId, competition, standings } = body;

        if (!Array.isArray(standings)) {
          return json({ success: false, error: { code: "INVALID_DATA", message: "standings must be an array" } }, 400, corsHdrs);
        }

        // Clear existing standings for this competition
        await env.DB.prepare('DELETE FROM league_standings WHERE tenant_id = ? AND competition = ?')
          .bind(tenantId || 'default', competition || '').run();

        // Insert new standings
        let synced = 0;
        for (const team of standings) {
          try {
            await env.DB.prepare(`
              INSERT INTO league_standings (
                tenant_id, competition, team_name, position,
                played, won, drawn, lost, goals_for, goals_against, goal_difference, points,
                last_updated
              )
              VALUES (?, ?, ?, ?, ?, ?, ?, ?, ?, ?, ?, ?, CURRENT_TIMESTAMP)
            `).bind(
              tenantId || 'default',
              competition || '',
              team.teamName,
              team.position,
              team.played,
              team.won,
              team.drawn,
              team.lost,
              team.goalsFor,
              team.goalsAgainst,
              team.goalDifference,
              team.points
            ).run();
            synced++;
          } catch (err) {
            logJSON("error", requestId, { message: "Error syncing team", error: String(err) });
          }
        }

        return json({ success: true, synced }, 200, corsHdrs);
      } catch (err) {
        logJSON("error", requestId, { message: "League sync failed", error: String(err) });
        return json({ success: false, error: { code: "INTERNAL" } }, 500, corsHdrs);
      }
    }

    // GET /api/v1/league/table - Get league table
    if (url.pathname === `/api/${v}/league/table` && req.method === "GET") {
      try {
        const tenantId = url.searchParams.get('tenant_id') || 'default';
        const competition = url.searchParams.get('competition');

        let query = `
          SELECT
            position, team_name as teamName, played, won, drawn, lost,
            goals_for as goalsFor, goals_against as goalsAgainst,
            goal_difference as goalDifference, points
          FROM league_standings
          WHERE tenant_id = ?
        `;

        const params: string[] = [tenantId];

        if (competition) {
          query += ' AND competition = ?';
          params.push(competition);
        }

        query += ' ORDER BY position ASC';

        const result = await env.DB.prepare(query).bind(...params).all();

        return json({ success: true, data: result.results || [] }, 200, corsHdrs);
      } catch (err) {
        logJSON("error", requestId, { message: "Get league table failed", error: String(err) });
        return json({ success: false, error: { code: "INTERNAL" } }, 500, corsHdrs);
      }
    }

    // -------- Promo Code Management (Admin) --------

    // POST /api/v1/admin/promo/create
    if (url.pathname === `/api/${v}/admin/promo/create` && req.method === "POST") {
      await requireAdmin(req, env);
      try {
        const body = await req.json().catch(() => ({}));
        const schema = z.object({
          code: z.string().min(1),
          type: z.enum(["percentage_discount", "months_free", "plan_upgrade", "referral_reward"]),
          value: z.union([z.string(), z.number()]),
          durationMonths: z.number().optional(),
          maxUses: z.number().optional(),
          expiresAt: z.string().optional(),
          active: z.boolean().default(true),
          metadata: z.object({
            description: z.string().optional(),
            targetTenant: z.string().optional()
          }).optional()
        });

        const data = schema.parse(body);
        const { PromoCodeService } = await import("./services/promoCodes");
        const promoService = new PromoCodeService(env);

        const result = await promoService.createPromoCode({
          ...data,
          createdBy: "admin"
        });

        if (result.success) {
          return json({ success: true, data: result.code }, 200, corsHdrs);
        } else {
          return json({ success: false, error: { code: "PROMO_CREATE_FAILED", message: result.error } }, 400, corsHdrs);
        }
      } catch (err: any) {
        if (err.errors) {
          return json({ success: false, error: { code: "VALIDATION_ERROR", message: err.errors[0].message } }, 400, corsHdrs);
        }
        return json({ success: false, error: { code: "PROMO_CREATE_FAILED", message: err.message } }, 500, corsHdrs);
      }
    }

    // GET /api/v1/admin/promo/list
    if (url.pathname === `/api/${v}/admin/promo/list` && req.method === "GET") {
      await requireAdmin(req, env);
      try {
        const { PromoCodeService } = await import("./services/promoCodes");
        const promoService = new PromoCodeService(env);
        const promoCodes = await promoService.listPromoCodes();
        return json({ success: true, data: promoCodes }, 200, corsHdrs);
      } catch (err: any) {
        return json({ success: false, error: { code: "PROMO_LIST_FAILED", message: err.message } }, 500, corsHdrs);
      }
    }

    // POST /api/v1/admin/promo/:code/deactivate
    if (url.pathname.match(new RegExp(`^/api/${v}/admin/promo/[^/]+/deactivate$`)) && req.method === "POST") {
      await requireAdmin(req, env);
      try {
        const code = url.pathname.split("/")[5];
        const { PromoCodeService } = await import("./services/promoCodes");
        const promoService = new PromoCodeService(env);

        const result = await promoService.deactivatePromoCode(code);

        if (result.success) {
          return json({ success: true }, 200, corsHdrs);
        } else {
          return json({ success: false, error: { code: "PROMO_DEACTIVATE_FAILED", message: result.error } }, 400, corsHdrs);
        }
      } catch (err: any) {
        return json({ success: false, error: { code: "PROMO_DEACTIVATE_FAILED", message: err.message } }, 500, corsHdrs);
      }
    }

    // POST /api/v1/admin/tenant/invite
    if (url.pathname === `/api/${v}/admin/tenant/invite` && req.method === "POST") {
      const user = await requireJWT(req, env).catch(() => null);
      if (!user || !hasRole(user, "admin")) {
        return json({ success: false, error: { code: "FORBIDDEN" } }, 403, corsHdrs);
      }
      const body = await req.json().catch(() => ({}));
      const schema = z.object({ tenant: z.string().min(1), ttl_minutes: z.number().min(5).max(1440).default(60) });
      const parsed = schema.safeParse(body);
      if (!parsed.success) return json({ success: false, error: { code: "VALIDATION", details: parsed.error.issues } }, 400, corsHdrs);
      const { tenant, ttl_minutes } = parsed.data;

      const cfg = await ensureTenant(env, tenant);
      const token = await issueTenantAdminJWT(env, { tenant_id: cfg.id, ttlMinutes: ttl_minutes });
      const base = env.SETUP_URL || "https://setup.yourbrand.app";
      const setup_url = `${base}/?token=${encodeURIComponent(token)}`;

      return json({ success: true, data: { setup_url } }, 200, corsHdrs);
    }

    // Set tenant flags (existing route, kept for backward compatibility)
    if (url.pathname === `/api/${v}/admin/tenant/flags` && req.method === "POST") {
      await requireAdmin(req, env);
      const body = await req.json().catch(() => null);
      if (!body?.tenant || typeof body.flags !== "object") {
        return json({ success: false, error: { code: "VALIDATION", message: "tenant + flags required" } }, 400, corsHdrs);
      }
      const updated = await updateFlags(env, body.tenant, body.flags);
      return json({ success: true, data: { updated: true, flags: updated.flags } }, 200, corsHdrs);
    }

    // Store YouTube OAuth creds (existing route)
    if (url.pathname === `/api/${v}/admin/tenant/youtube-token` && req.method === "POST") {
      const user = await requireJWT(req, env).catch(() => null);
      if (!user || !hasRole(user, "admin")) {
        return json({ success: false, error: { code: "FORBIDDEN" } }, 403, corsHdrs);
      }
      const body = await req.json().catch(() => null);
      if (!body?.tenant || !body?.client_id || !body?.client_secret || !body?.refresh_token) {
        return json({ success: false, error: { code: "VALIDATION", message: "tenant, client_id, client_secret, refresh_token" } }, 400, corsHdrs);
      }
      await env.KV_IDEMP.put(
        `yt:${body.tenant}`,
        JSON.stringify({
          client_id: body.client_id,
          client_secret: body.client_secret,
          refresh_token: body.refresh_token,
          channel_id: body.channel_id || null
        })
      );
      return json({ success: true, data: { stored: true } }, 200, corsHdrs);
    }

    // GET /api/v1/admin/yt/start?tenant=club-123
    // Initiates YouTube OAuth flow for managed plans
    if (url.pathname === `/api/${v}/admin/yt/start` && req.method === "GET") {
      const user = await requireJWT(req, env).catch(() => null);
      if (!user || !hasRole(user, "admin")) {
        return json({ success: false, error: { code: "FORBIDDEN" } }, 403, corsHdrs);
      }
      const tenant = url.searchParams.get("tenant");
      if (!tenant) return json({ success: false, error: { code: "VALIDATION", message: "tenant required" } }, 400, corsHdrs);

      const cid = env.YT_CLIENT_ID as string;
      const redirect = env.YT_REDIRECT_URL as string;
      if (!cid || !redirect) {
        return json({ success: false, error: { code: "CONFIG", message: "YT_CLIENT_ID or YT_REDIRECT_URL not configured" } }, 500, corsHdrs);
      }

      const scope = encodeURIComponent("https://www.googleapis.com/auth/youtube https://www.googleapis.com/auth/youtube.readonly");
      const authUrl = `https://accounts.google.com/o/oauth2/v2/auth?response_type=code&client_id=${encodeURIComponent(cid)}&redirect_uri=${encodeURIComponent(redirect)}&scope=${scope}&access_type=offline&prompt=consent&state=${encodeURIComponent(tenant)}`;
      return json({ success: true, data: { url: authUrl } }, 200, corsHdrs);
    }

    // GET /api/v1/admin/yt/callback?code=...&state=tenant
    // OAuth callback endpoint - exchanges code for tokens
    if (url.pathname === `/api/${v}/admin/yt/callback` && req.method === "GET") {
      const code = url.searchParams.get("code");
      const tenant = url.searchParams.get("state") || "";

      if (!code || !tenant) return new Response("Missing code/state", { status: 400 });

      const cid = env.YT_CLIENT_ID as string;
      const cs = env.YT_CLIENT_SECRET as string;
      const redirect = env.YT_REDIRECT_URL as string;

      const body = new URLSearchParams({
        code,
        client_id: cid,
        client_secret: cs,
        redirect_uri: redirect,
        grant_type: "authorization_code"
      });

      const r = await fetch("https://oauth2.googleapis.com/token", {
        method: "POST",
        headers: { "content-type": "application/x-www-form-urlencoded" },
        body
      });

      if (!r.ok) return new Response("Token exchange failed", { status: 502 });

      const tok = await r.json() as any;

      // Store into tenant config
      const cfg = await ensureTenant(env, tenant);
      // @ts-ignore
      cfg.youtube = { ...tok };
      await putTenantConfig(env, cfg);

      return new Response("YouTube connected. You can close this window.", { status: 200 });
    }

    // POST /api/v1/admin/tenant/channel/flags
    // Set per-channel managed toggles
    if (url.pathname === `/api/${v}/admin/tenant/channel/flags` && req.method === "POST") {
      const user = await requireJWT(req, env).catch(() => null);
      if (!user || !hasRole(user, "admin")) {
        return json({ success: false, error: { code: "FORBIDDEN" } }, 403, corsHdrs);
      }
      const body = await req.json().catch(() => ({}));
      const schema = z.object({
        tenant: z.string().min(1),
        managed: z.record(z.boolean()).optional(),
      });
      const parsed = schema.safeParse(body);
      if (!parsed.success) return json({ success: false, error: { code: "VALIDATION", details: parsed.error.issues } }, 400, corsHdrs);

      const { tenant, managed } = parsed.data;
      const updated = await setTenantFlags(env, tenant, { managed });
      return json({ success: true, data: { tenant: updated.id, flags: updated.flags } }, 200, corsHdrs);
    }

    // POST /api/v1/admin/tenant/channel/webhook
    // Set BYO-Make webhook per channel
    if (url.pathname === `/api/${v}/admin/tenant/channel/webhook` && req.method === "POST") {
      const user = await requireJWT(req, env).catch(() => null);
      if (!user || !hasRole(user, "admin")) {
        return json({ success: false, error: { code: "FORBIDDEN" } }, 403, corsHdrs);
      }
      const body = await req.json().catch(() => ({}));
      const schema = z.object({
        tenant: z.string().min(1),
        channel: z.enum(["yt", "fb", "ig", "tiktok", "x"]),
        url: z.string().url(),
      });
      const parsed = schema.safeParse(body);
      if (!parsed.success) return json({ success: false, error: { code: "VALIDATION", details: parsed.error.issues } }, 400, corsHdrs);

      const { tenant, channel, url: webhookUrl } = parsed.data;
      const updated = await setChannelWebhook(env, tenant, channel, webhookUrl);
      return json({ success: true, data: { tenant: updated.id, channel, webhook: webhookUrl } }, 200, corsHdrs);
    }

    // POST /api/v1/admin/tenant/yt/byo-google
    // Set BYO-Google client (YouTube)
    if (url.pathname === `/api/${v}/admin/tenant/yt/byo-google` && req.method === "POST") {
      const user = await requireJWT(req, env).catch(() => null);
      if (!user || !hasRole(user, "admin")) {
        return json({ success: false, error: { code: "FORBIDDEN" } }, 403, corsHdrs);
      }
      const body = await req.json().catch(() => ({}));
      const schema = z.object({
        tenant: z.string().min(1),
        client_id: z.string().min(1),
        client_secret: z.string().min(1),
      });
      const parsed = schema.safeParse(body);
      if (!parsed.success) return json({ success: false, error: { code: "VALIDATION", details: parsed.error.issues } }, 400, corsHdrs);

      const { tenant, client_id, client_secret } = parsed.data;
      const updated = await setYouTubeBYOGoogle(env, tenant, client_id, client_secret);
      return json({ success: true, data: { tenant: updated.id, byo_google: true } }, 200, corsHdrs);
    }

    // -------- Tenant self-serve endpoints --------

    // GET /api/v1/tenant/self
    if (url.pathname === `/api/${v}/tenant/self` && req.method === "GET") {
      const user = await requireJWT(req, env).catch(() => null);
      if (!user || !hasRole(user, "tenant_admin")) {
        return json({ success: false, error: { code: "FORBIDDEN" } }, 403, corsHdrs);
      }
      const tenantId = user.tenantId;
      const cfg = await ensureTenant(env, tenantId);
      // Mask webhook
      let masked = null;
      if (cfg.makeWebhookUrl) {
        const end = cfg.makeWebhookUrl.slice(-6);
        masked = `***${end}`;
      }
      return json({ success: true, data: { id: cfg.id, flags: cfg.flags, makeWebhookMasked: masked } }, 200, corsHdrs);
    }

    // POST /api/v1/tenant/self/webhook
    if (url.pathname === `/api/${v}/tenant/self/webhook` && req.method === "POST") {
      const user = await requireJWT(req, env).catch(() => null);
      if (!user || !hasRole(user, "tenant_admin")) {
        return json({ success: false, error: { code: "FORBIDDEN" } }, 403, corsHdrs);
      }
      const tenantId = user.tenantId;
      const body = await req.json().catch(() => ({}));
      const schema = z.object({ make_webhook_url: z.string().url() });
      const parsed = schema.safeParse(body);
      if (!parsed.success) return json({ success: false, error: { code: "VALIDATION", details: parsed.error.issues } }, 400, corsHdrs);

      const u = new URL(parsed.data.make_webhook_url);
      // Add .make.com suffix support globally
      const allowedCsv = (env.ALLOWED_WEBHOOK_HOSTS || "") + ",.make.com";
      if (!isAllowedWebhookHost(u.host, allowedCsv)) {
        return json({ success: false, error: { code: "VALIDATION", message: `Host ${u.host} not allowed` } }, 400, corsHdrs);
      }

      await setMakeWebhook(env, tenantId, u.toString());
      return json({ success: true, data: { saved: true } }, 200, corsHdrs);
    }

    // POST /api/v1/tenant/self/flags
    if (url.pathname === `/api/${v}/tenant/self/flags` && req.method === "POST") {
      const user = await requireJWT(req, env).catch(() => null);
      if (!user || !hasRole(user, "tenant_admin")) {
        return json({ success: false, error: { code: "FORBIDDEN" } }, 403, corsHdrs);
      }
      const tenantId = user.tenantId;
      const body = await req.json().catch(() => ({}));
      const schema = z.object({ use_make: z.boolean().optional(), direct_yt: z.boolean().optional() });
      const parsed = schema.safeParse(body);
      if (!parsed.success) return json({ success: false, error: { code: "VALIDATION", details: parsed.error.issues } }, 400, corsHdrs);
      const updated = await updateFlags(env, tenantId, parsed.data);
      return json({ success: true, data: { flags: updated.flags } }, 200, corsHdrs);
    }

    // POST /api/v1/tenant/self/test-webhook
    if (url.pathname === `/api/${v}/tenant/self/test-webhook` && req.method === "POST") {
      const user = await requireJWT(req, env).catch(() => null);
      if (!user || !hasRole(user, "tenant_admin")) {
        return json({ success: false, error: { code: "FORBIDDEN" } }, 403, corsHdrs);
      }
      const tenantId = user.tenantId;
      const cfg = await ensureTenant(env, tenantId);

      if (!cfg.flags.use_make || !cfg.makeWebhookUrl) {
        return json({ success: false, error: { code: "INVALID_STATE", message: "Enable BYO-Make and set webhook first" } }, 400, corsHdrs);
      }
      try {
        const r = await fetch(cfg.makeWebhookUrl, {
          method: "POST",
          headers: { "content-type": "application/json" },
          body: JSON.stringify({ kind: "test", tenant: tenantId, ts: Date.now() })
        });
        return json({ success: r.ok, data: { status: r.status } }, 200, corsHdrs);
      } catch (e: any) {
        return json({ success: false, error: { code: "UPSTREAM", message: e?.message || "webhook failed" } }, 502, corsHdrs);
      }
    }

    // -------- Stripe Webhook --------
    // POST /api/v1/stripe/webhook
    // Handles Stripe events to update tenant plans
    if (url.pathname === `/api/${v}/stripe/webhook` && req.method === "POST") {
      // Guard: check if Stripe is configured
      if (!env.STRIPE_SECRET_KEY && !env.STRIPE_WEBHOOK_SECRET) {
        return json({ success: false, error: { code: "STRIPE_DISABLED", message: "Stripe not configured" } }, 503, corsHdrs);
      }

      const evt = await req.json().catch(() => null);
      if (!evt) return new Response("bad json", { status: 400 });

      try {
        const type = evt.type;
        // Determine tenant + plan from metadata or customer mapping
        const tenant = evt.data?.object?.metadata?.tenant || evt.data?.object?.metadata?.tenant_id;
        if (!tenant) return new Response("ok", { status: 200 });

        // Simple example mapping
        if (type === "customer.subscription.created" || type === "customer.subscription.updated") {
          const plan = evt.data.object?.plan?.nickname || evt.data.object?.items?.data?.[0]?.price?.nickname || "";
          const managed = /managed|pro|premium/i.test(plan);
          const cfg = await ensureTenant(env, tenant);
          cfg.flags = { use_make: !managed, direct_yt: managed };
          await putTenantConfig(env, cfg);
        }
      } catch (e) {
        // Swallow errors
      }

      return new Response("ok", { status: 200 });
    }

    // -------- MOTM Voting (Admin) --------

    // POST /api/v1/admin/matches/:matchId/motm/open
    if (url.pathname.match(new RegExp(`^/api/${v}/admin/matches/[^/]+/motm/open$`)) && req.method === "POST") {
      const user = await requireJWT(req, env).catch(() => null);
      if (!user || !hasRole(user, "admin")) {
        return json({ success: false, error: { code: "FORBIDDEN" } }, 403, corsHdrs);
      }
      const matchId = url.pathname.split("/")[5];
      const body = await req.json().catch(() => ({}));
      const tenant = body.tenant || "default";

      const id = env.VotingRoom.idFromName(`${tenant}:${matchId}`);
      const stub = env.VotingRoom.get(id);
      const voteBody = { tenant, matchId, ...body };
      const r = await stub.fetch("https://do/open", { method: "POST", body: JSON.stringify(voteBody) });
      return json(await r.json(), r.status, corsHdrs);
    }

    // POST /api/v1/admin/matches/:matchId/motm/close
    if (url.pathname.match(new RegExp(`^/api/${v}/admin/matches/[^/]+/motm/close$`)) && req.method === "POST") {
      const user = await requireJWT(req, env).catch(() => null);
      if (!user || !hasRole(user, "admin")) {
        return json({ success: false, error: { code: "FORBIDDEN" } }, 403, corsHdrs);
      }
      const matchId = url.pathname.split("/")[5];
      const body = await req.json().catch(() => ({}));
      const tenant = body.tenant || "default";

      const id = env.VotingRoom.idFromName(`${tenant}:${matchId}`);
      const stub = env.VotingRoom.get(id);
      const r = await stub.fetch("https://do/close", { method: "POST" });
      return json(await r.json(), r.status, corsHdrs);
    }

    // GET /api/v1/admin/matches/:matchId/motm/tally
    if (url.pathname.match(new RegExp(`^/api/${v}/admin/matches/[^/]+/motm/tally$`)) && req.method === "GET") {
      const user = await requireJWT(req, env).catch(() => null);
      if (!user || !hasRole(user, "admin")) {
        return json({ success: false, error: { code: "FORBIDDEN" } }, 403, corsHdrs);
      }
      const matchId = url.pathname.split("/")[5];
      const tenant = url.searchParams.get("tenant") || "default";

      const id = env.VotingRoom.idFromName(`${tenant}:${matchId}`);
      const stub = env.VotingRoom.get(id);
      const r = await stub.fetch("https://do/tally");
      return json(await r.json(), r.status, corsHdrs);
    }

    // -------- MOTM Voting (App) --------

    // POST /api/v1/matches/:matchId/motm/vote
    if (url.pathname.match(new RegExp(`^/api/${v}/matches/[^/]+/motm/vote$`)) && req.method === "POST") {
      const matchId = url.pathname.split("/")[4];
      const body = await req.json().catch(() => ({}));
      const tenant = body.tenant || "default";

      // Simple user hash from IP + User-Agent (anonymous voting)
      const ip = req.headers.get("cf-connecting-ip") || req.headers.get("x-forwarded-for") || "unknown";
      const ua = req.headers.get("user-agent") || "";
      const userHash = `${ip}:${ua}`.substring(0, 64);

      const id = env.VotingRoom.idFromName(`${tenant}:${matchId}`);
      const stub = env.VotingRoom.get(id);
      const voteBody = { candidateId: body.candidateId, userHash };
      const r = await stub.fetch("https://do/vote", { method: "POST", body: JSON.stringify(voteBody) });
      return json(await r.json(), r.status, corsHdrs);
    }

    // -------- Events (Admin) --------

    // POST /api/v1/admin/events
    if (url.pathname === `/api/${v}/admin/events` && req.method === "POST") {
      const user = await requireJWT(req, env).catch(() => null);
      if (!user || !hasRole(user, "admin")) {
        return json({ success: false, error: { code: "FORBIDDEN" } }, 403, corsHdrs);
      }
      const body = await req.json().catch(() => ({}));
      const tenant = body.tenant || "default";
      const now = Date.now();
      body.createdAt = body.createdAt || now;
      body.updatedAt = now;
      await putEvent(env, tenant, body);
      return json({ success: true, data: { id: body.id } }, 200, corsHdrs);
    }

    // PATCH /api/v1/admin/events/:id
    if (url.pathname.match(new RegExp(`^/api/${v}/admin/events/[^/]+$`)) && req.method === "PATCH") {
      const user = await requireJWT(req, env).catch(() => null);
      if (!user || !hasRole(user, "admin")) {
        return json({ success: false, error: { code: "FORBIDDEN" } }, 403, corsHdrs);
      }
      const eventId = url.pathname.split("/").pop()!;
      const body = await req.json().catch(() => ({}));
      const tenant = body.tenant || "default";

      const cur = await getEvent(env, tenant, eventId);
      if (!cur) return json({ success: false, error: { code: "NOT_FOUND" } }, 404, corsHdrs);

      const next = { ...cur, ...body, updatedAt: Date.now() };
      await putEvent(env, tenant, next);
      return json({ success: true, data: { id: eventId } }, 200, corsHdrs);
    }

    // DELETE /api/v1/admin/events/:id
    if (url.pathname.match(new RegExp(`^/api/${v}/admin/events/[^/]+$`)) && req.method === "DELETE") {
      const user = await requireJWT(req, env).catch(() => null);
      if (!user || !hasRole(user, "admin")) {
        return json({ success: false, error: { code: "FORBIDDEN" } }, 403, corsHdrs);
      }
      const eventId = url.pathname.split("/").pop()!;
      const tenant = url.searchParams.get("tenant") || "default";

      await deleteEvent(env, tenant, eventId);
      return json({ success: true }, 200, corsHdrs);
    }

    // -------- Events (App) --------

    // GET /api/v1/events
    if (url.pathname === `/api/${v}/events` && req.method === "GET") {
      const tenant = url.searchParams.get("tenant") || "default";
      const list = await listEvents(env, tenant);
      return json({ success: true, data: list }, 200, corsHdrs);
    }

    // GET /api/v1/events/:id
    if (url.pathname.match(new RegExp(`^/api/${v}/events/[^/]+$`)) && req.method === "GET") {
      const eventId = url.pathname.split("/").pop()!;
      const tenant = url.searchParams.get("tenant") || "default";

      const ev = await getEvent(env, tenant, eventId);
      if (!ev) return json({ success: false, error: { code: "NOT_FOUND" } }, 404, corsHdrs);

      return json({ success: true, data: ev }, 200, corsHdrs);
    }

    // POST /api/v1/events/:id/rsvp
    if (url.pathname.match(new RegExp(`^/api/${v}/events/[^/]+/rsvp$`)) && req.method === "POST") {
      const eventId = url.pathname.split("/")[4];
      const body = await req.json().catch(() => ({}));
      const tenant = body.tenant || "default";
      const userId = body.userId || "anonymous";
      const rsvp = body.rsvp as "yes" | "no" | "maybe";

      if (!["yes", "no", "maybe"].includes(rsvp)) {
        return json({ success: false, error: { code: "VALIDATION", message: "rsvp must be yes/no/maybe" } }, 400, corsHdrs);
      }

      await setRsvp(env, tenant, eventId, userId, rsvp);
      return json({ success: true }, 200, corsHdrs);
    }

    // POST /api/v1/events/:id/checkin
    if (url.pathname.match(new RegExp(`^/api/${v}/events/[^/]+/checkin$`)) && req.method === "POST") {
      const eventId = url.pathname.split("/")[4];
      const body = await req.json().catch(() => ({}));
      const tenant = body.tenant || "default";
      const userId = body.userId || "anonymous";

      await addCheckin(env, tenant, eventId, userId);
      return json({ success: true, data: { ts: Date.now() } }, 200, corsHdrs);
    }

    // -------- Device Registration (for Push) --------

    // POST /api/v1/devices/register
    if (url.pathname === `/api/${v}/devices/register` && req.method === "POST") {
      const body = await req.json().catch(() => ({}));
      const tenant = body.tenant || "default";
      const userId = body.userId || "anonymous";
      const platform = body.platform || "unknown";
      const token = body.token;

      if (!token) {
        return json({ success: false, error: { code: "VALIDATION", message: "token required" } }, 400, corsHdrs);
      }

      await registerDevice(env, tenant, userId, platform, token);
      return json({ success: true }, 200, corsHdrs);
    }

    // -------- Push Token Registration (for live updates) --------

    // POST /api/v1/push/register
    if (url.pathname === `/api/${v}/push/register` && req.method === "POST") {
      const body = await req.json().catch(() => ({}));
      const tenant = body.tenant || "default";
      const teamId = body.teamId;
      const token = body.token;

      if (!token) {
        return json({ success: false, error: { code: "VALIDATION", message: "token required" } }, 400, corsHdrs);
      }

      // Global tokens
      const tokensKey = `tenants:${tenant}:push:tokens`;
      const existing = ((await env.KV_IDEMP.get(tokensKey, "json")) as string[]) || [];
      if (!existing.includes(token)) {
        existing.push(token);
        await env.KV_IDEMP.put(tokensKey, JSON.stringify(existing));
      }

      // Team-specific tokens
      if (teamId) {
        const teamKey = `tenants:${tenant}:team:${teamId}:tokens`;
        const teamTokens = ((await env.KV_IDEMP.get(teamKey, "json")) as string[]) || [];
        if (!teamTokens.includes(token)) {
          teamTokens.push(token);
          await env.KV_IDEMP.put(teamKey, JSON.stringify(teamTokens));
        }
      }

      return json({ success: true }, 200, corsHdrs);
    }

    // -------- League Tables & Fixtures --------

    // GET /api/v1/league/:leagueId/table
    if (url.pathname.match(new RegExp(`^/api/${v}/league/[^/]+/table$`)) && req.method === "GET") {
      const leagueId = url.pathname.split("/")[4];
      const season = url.searchParams.get("season") || new Date().getFullYear().toString();

      try {
        const fixturesBase = (env.FIXTURES_REFRESH_URL || "").replace("/refresh", "");
        const upstreamUrl = `${fixturesBase}/table?league=${leagueId}&season=${season}`;
        const r = await fetch(upstreamUrl);
        const data = await r.json();
        if (!r.ok || !data.ok) {
          return json({ success: false, error: { code: "UPSTREAM_ERROR", message: data.message || "Failed" } }, r.status, corsHdrs);
        }
        return json({ success: true, data: data.data }, 200, corsHdrs);
      } catch (e: any) {
        return json({ success: false, error: { code: "FETCH_ERROR", message: e.message } }, 500, corsHdrs);
      }
    }

    // GET /api/v1/league/:leagueId/fixtures
    if (url.pathname.match(new RegExp(`^/api/${v}/league/[^/]+/fixtures$`)) && req.method === "GET") {
      const leagueId = url.pathname.split("/")[4];
      const season = url.searchParams.get("season") || new Date().getFullYear().toString();

      try {
        const fixturesBase = (env.FIXTURES_REFRESH_URL || "").replace("/refresh", "");
        const upstreamUrl = `${fixturesBase}/fixtures?league=${leagueId}&season=${season}`;
        const r = await fetch(upstreamUrl);
        const data = await r.json();
        if (!r.ok || !data.ok) {
          return json({ success: false, error: { code: "UPSTREAM_ERROR", message: data.message || "Failed" } }, r.status, corsHdrs);
        }
        return json({ success: true, data: data.data }, 200, corsHdrs);
      } catch (e: any) {
        return json({ success: false, error: { code: "FETCH_ERROR", message: e.message } }, 500, corsHdrs);
      }
    }

    // GET /api/v1/league/:leagueId/results
    if (url.pathname.match(new RegExp(`^/api/${v}/league/[^/]+/results$`)) && req.method === "GET") {
      const leagueId = url.pathname.split("/")[4];
      const season = url.searchParams.get("season") || new Date().getFullYear().toString();

      try {
        const fixturesBase = (env.FIXTURES_REFRESH_URL || "").replace("/refresh", "");
        const upstreamUrl = `${fixturesBase}/results?league=${leagueId}&season=${season}`;
        const r = await fetch(upstreamUrl);
        const data = await r.json();
        if (!r.ok || !data.ok) {
          return json({ success: false, error: { code: "UPSTREAM_ERROR", message: data.message || "Failed" } }, r.status, corsHdrs);
        }
        return json({ success: true, data: data.data }, 200, corsHdrs);
      } catch (e: any) {
        return json({ success: false, error: { code: "FETCH_ERROR", message: e.message } }, 500, corsHdrs);
      }
    }

    // GET /api/v1/league/:leagueId/seasons
    if (url.pathname.match(new RegExp(`^/api/${v}/league/[^/]+/seasons$`)) && req.method === "GET") {
      const leagueId = url.pathname.split("/")[4];

      try {
        const fixturesBase = (env.FIXTURES_REFRESH_URL || "").replace("/refresh", "");
        const upstreamUrl = `${fixturesBase}/seasons?league=${leagueId}`;
        const r = await fetch(upstreamUrl);
        const data = await r.json();
        if (!r.ok || !data.ok) {
          return json({ success: false, error: { code: "UPSTREAM_ERROR", message: data.message || "Failed" } }, r.status, corsHdrs);
        }
        return json({ success: true, data: data.data }, 200, corsHdrs);
      } catch (e: any) {
        return json({ success: false, error: { code: "FETCH_ERROR", message: e.message } }, 500, corsHdrs);
      }
    }

    // -------- Live Match Ticker (Admin) --------

    // POST /api/v1/admin/matches/:matchId/live/open
    if (url.pathname.match(new RegExp(`^/api/${v}/admin/matches/[^/]+/live/open$`)) && req.method === "POST") {
      const user = await requireJWT(req, env).catch(() => null);
      if (!user || !hasRole(user, "admin")) {
        return json({ success: false, error: { code: "FORBIDDEN" } }, 403, corsHdrs);
      }
      const matchId = url.pathname.split("/")[5];
      const body = await req.json().catch(() => ({}));
      const tenant = body.tenant || "default";

      const id = env.MatchRoom.idFromName(`${tenant}::${matchId}`);
      const stub = env.MatchRoom.get(id);
      const matchBody = { tenant, matchId, ...body };
      const r = await stub.fetch("https://do/open", { method: "POST", body: JSON.stringify(matchBody) });
      return json(await r.json(), r.status, corsHdrs);
    }

    // POST /api/v1/admin/matches/:matchId/live/event
    if (url.pathname.match(new RegExp(`^/api/${v}/admin/matches/[^/]+/live/event$`)) && req.method === "POST") {
      const user = await requireJWT(req, env).catch(() => null);
      if (!user || !hasRole(user, "admin")) {
        return json({ success: false, error: { code: "FORBIDDEN" } }, 403, corsHdrs);
      }
      const matchId = url.pathname.split("/")[5];
      const body = await req.json().catch(() => ({}));
      const tenant = body.tenant || "default";

      const id = env.MatchRoom.idFromName(`${tenant}::${matchId}`);
      const stub = env.MatchRoom.get(id);
      const r = await stub.fetch("https://do/event", { method: "POST", body: JSON.stringify(body) });
      return json(await r.json(), r.status, corsHdrs);
    }

    // POST /api/v1/admin/matches/:matchId/live/close
    if (url.pathname.match(new RegExp(`^/api/${v}/admin/matches/[^/]+/live/close$`)) && req.method === "POST") {
      const user = await requireJWT(req, env).catch(() => null);
      if (!user || !hasRole(user, "admin")) {
        return json({ success: false, error: { code: "FORBIDDEN" } }, 403, corsHdrs);
      }
      const matchId = url.pathname.split("/")[5];
      const body = await req.json().catch(() => ({}));
      const tenant = body.tenant || "default";

      const id = env.MatchRoom.idFromName(`${tenant}::${matchId}`);
      const stub = env.MatchRoom.get(id);
      const r = await stub.fetch("https://do/close", { method: "POST" });
      return json(await r.json(), r.status, corsHdrs);
    }

    // -------- Live Match Ticker (App) --------

    // GET /api/v1/matches/:matchId/live
    if (url.pathname.match(new RegExp(`^/api/${v}/matches/[^/]+/live$`)) && req.method === "GET") {
      const matchId = url.pathname.split("/")[4];
      const tenant = url.searchParams.get("tenant") || "default";

      const id = env.MatchRoom.idFromName(`${tenant}::${matchId}`);
      const stub = env.MatchRoom.get(id);
      const r = await stub.fetch("https://do/tally");
      return json(await r.json(), r.status, corsHdrs);
    }

    // -------- Push Notifications & Geo-Fencing --------

    // POST /api/v1/push/register - Register push notification token
    if (url.pathname === `/api/${v}/push/register` && req.method === "POST") {
      const body = await req.json().catch(() => ({}));
      const tenant = body.tenant || "default";
      const token = body.token;
      const platform = body.platform; // 'ios' or 'android'

      if (!token) {
        return json({ success: false, error: { code: "MISSING_TOKEN", message: "Push token required" } }, 400, corsHdrs);
      }

      // Store push token in KV
      const tokensKey = `tenants:${tenant}:push:tokens`;
      const tokens = ((await env.KV_IDEMP.get(tokensKey, "json")) as string[]) || [];

      // Add token if not already present
      if (!tokens.includes(token)) {
        tokens.push(token);
        await env.KV_IDEMP.put(tokensKey, JSON.stringify(tokens));
      }

      // Store token metadata
      const tokenMetaKey = `tenants:${tenant}:push:token:${token}`;
      await env.KV_IDEMP.put(tokenMetaKey, JSON.stringify({
        token,
        platform,
        registered: Date.now()
      }));

      return json({ success: true, data: { registered: true } }, 200, corsHdrs);
    }

    // POST /api/v1/push/location - Update user location for geo-fencing
    if (url.pathname === `/api/${v}/push/location` && req.method === "POST") {
      const body = await req.json().catch(() => ({}));
      const tenant = body.tenant || "default";
      const token = body.token;
      const latitude = body.latitude;
      const longitude = body.longitude;
      const timestamp = body.timestamp || Date.now();

      if (!token || latitude === undefined || longitude === undefined) {
        return json({ success: false, error: { code: "MISSING_DATA", message: "Token and location required" } }, 400, corsHdrs);
      }

      // Store location in KV (expires after 30 minutes)
      const locationKey = `tenants:${tenant}:push:location:${token}`;
      await env.KV_IDEMP.put(locationKey, JSON.stringify({
        latitude,
        longitude,
        timestamp
      }), {
        expirationTtl: 1800 // 30 minutes
      });

      return json({ success: true, data: { updated: true } }, 200, corsHdrs);
    }

    // POST /api/v1/geo/:matchId/init - Initialize geo-fence for match
    if (url.pathname.match(new RegExp(`^/api/${v}/geo/[^/]+/init$`)) && req.method === "POST") {
      const matchId = url.pathname.split("/")[4];
      const body = await req.json().catch(() => ({}));
      const tenant = body.tenant || "default";
      const venueLatitude = body.venueLatitude;
      const venueLongitude = body.venueLongitude;

      const id = env.GeoFenceManager.idFromName(`${tenant}::${matchId}`);
      const stub = env.GeoFenceManager.get(id);
      const geoBody = { tenant, matchId, venueLatitude, venueLongitude };
      const r = await stub.fetch("https://do/init", { method: "POST", body: JSON.stringify(geoBody) });
      return json(await r.json(), r.status, corsHdrs);
    }

    // POST /api/v1/geo/:matchId/venue - Set venue location
    if (url.pathname.match(new RegExp(`^/api/${v}/geo/[^/]+/venue$`)) && req.method === "POST") {
      const matchId = url.pathname.split("/")[4];
      const body = await req.json().catch(() => ({}));
      const tenant = body.tenant || "default";
      const latitude = body.latitude;
      const longitude = body.longitude;

      if (latitude === undefined || longitude === undefined) {
        return json({ success: false, error: { code: "MISSING_LOCATION", message: "Latitude and longitude required" } }, 400, corsHdrs);
      }

      const id = env.GeoFenceManager.idFromName(`${tenant}::${matchId}`);
      const stub = env.GeoFenceManager.get(id);
      const geoBody = { latitude, longitude };
      const r = await stub.fetch("https://do/venue", { method: "POST", body: JSON.stringify(geoBody) });
      return json(await r.json(), r.status, corsHdrs);
    }

    // GET /api/v1/geo/:matchId/tokens - Get notification tokens (excluding users at venue)
    if (url.pathname.match(new RegExp(`^/api/${v}/geo/[^/]+/tokens$`)) && req.method === "GET") {
      const matchId = url.pathname.split("/")[4];
      const tenant = url.searchParams.get("tenant") || "default";

      const id = env.GeoFenceManager.idFromName(`${tenant}::${matchId}`);
      const stub = env.GeoFenceManager.get(id);
      const r = await stub.fetch("https://do/tokens");
      return json(await r.json(), r.status, corsHdrs);
    }

    // GET /api/v1/geo/:matchId/state - Get geo-fence state (debug)
    if (url.pathname.match(new RegExp(`^/api/${v}/geo/[^/]+/state$`)) && req.method === "GET") {
      const matchId = url.pathname.split("/")[4];
      const tenant = url.searchParams.get("tenant") || "default";

      const id = env.GeoFenceManager.idFromName(`${tenant}::${matchId}`);
      const stub = env.GeoFenceManager.get(id);
      const r = await stub.fetch("https://do/state");
      return json(await r.json(), r.status, corsHdrs);
    }

    // -------- Video Routes --------

    // POST /api/v1/videos/upload - Upload video from mobile app
    if (url.pathname === `/api/${v}/videos/upload` && req.method === "POST") {
      const formData = await req.formData();
      const tenant = formData.get("tenant") || "default";
      const userId = formData.get("user_id") || "anonymous";
      const videoFile = formData.get("video");

      if (!videoFile || !(videoFile instanceof File)) {
        return json({ success: false, error: { code: "MISSING_VIDEO", message: "Video file required" } }, 400, corsHdrs);
      }

      // Generate video ID
      const videoId = `vid-${Date.now()}-${Math.random().toString(36).substring(7)}`;

      // Store in R2
      const r2Key = `videos/${tenant}/uploads/${videoId}.mp4`;
      const arrayBuffer = await videoFile.arrayBuffer();
      await env.R2_MEDIA.put(r2Key, arrayBuffer, {
        httpMetadata: {
          contentType: "video/mp4",
        },
        customMetadata: {
          tenant,
          userId,
          uploadedAt: new Date().toISOString(),
        },
      });

      // Store metadata in KV
      const videoMetadata = {
        id: videoId,
        tenant,
        userId,
        filename: videoFile.name,
        size: videoFile.size,
        r2Key,
        uploadTimestamp: Date.now(),
        status: "uploaded",
        processingProgress: 0,
      };

      await env.KV_IDEMP.put(`video:${tenant}:${videoId}`, JSON.stringify(videoMetadata));

      // Add to tenant's video list
      const videoListKey = `video_list:${tenant}`;
      const videoList = ((await env.KV_IDEMP.get(videoListKey, "json")) as string[]) || [];
      videoList.unshift(videoId);
      await env.KV_IDEMP.put(videoListKey, JSON.stringify(videoList.slice(0, 100))); // Keep last 100

      return json({ success: true, data: { videoId, status: "uploaded" } }, 200, corsHdrs);
    }

    // GET /api/v1/videos - List videos for tenant
    if (url.pathname === `/api/${v}/videos` && req.method === "GET") {
      const tenant = url.searchParams.get("tenant") || "default";
      const limit = parseInt(url.searchParams.get("limit") || "20");
      const offset = parseInt(url.searchParams.get("offset") || "0");

      const videoListKey = `video_list:${tenant}`;
      const videoList = ((await env.KV_IDEMP.get(videoListKey, "json")) as string[]) || [];

      const videoIds = videoList.slice(offset, offset + limit);
      const videos = [];

      for (const videoId of videoIds) {
        const metadata = await env.KV_IDEMP.get(`video:${tenant}:${videoId}`, "json");
        if (metadata) {
          videos.push(metadata);
        }
      }

      return json({ success: true, data: { videos, total: videoList.length } }, 200, corsHdrs);
    }

    // GET /api/v1/videos/:id - Get video details
    if (url.pathname.match(new RegExp(`^/api/${v}/videos/[^/]+$`)) && req.method === "GET") {
      const videoId = url.pathname.split("/")[4];
      const tenant = url.searchParams.get("tenant") || "default";

      const metadata = await env.KV_IDEMP.get(`video:${tenant}:${videoId}`, "json");

      if (!metadata) {
        return json({ success: false, error: { code: "VIDEO_NOT_FOUND", message: "Video not found" } }, 404, corsHdrs);
      }

      return json({ success: true, data: metadata }, 200, corsHdrs);
    }

    // GET /api/v1/videos/:id/status - Get processing status
    if (url.pathname.match(new RegExp(`^/api/${v}/videos/[^/]+/status$`)) && req.method === "GET") {
      const videoId = url.pathname.split("/")[4];
      const tenant = url.searchParams.get("tenant") || "default";

      const metadata = await env.KV_IDEMP.get(`video:${tenant}:${videoId}`, "json") as any;

      if (!metadata) {
        return json({ success: false, error: { code: "VIDEO_NOT_FOUND", message: "Video not found" } }, 404, corsHdrs);
      }

      return json({
        success: true,
        data: {
          videoId,
          status: metadata.status || "uploaded",
          progress: metadata.processingProgress || 0,
          clips: metadata.clips || [],
        },
      }, 200, corsHdrs);
    }

    // POST /api/v1/videos/:id/process - Trigger AI processing
    if (url.pathname.match(new RegExp(`^/api/${v}/videos/[^/]+/process$`)) && req.method === "POST") {
      const videoId = url.pathname.split("/")[4];
      const body = await req.json().catch(() => ({}));
      const tenant = body.tenant || "default";

      const metadata = await env.KV_IDEMP.get(`video:${tenant}:${videoId}`, "json") as any;

      if (!metadata) {
        return json({ success: false, error: { code: "VIDEO_NOT_FOUND", message: "Video not found" } }, 404, corsHdrs);
      }

      // Update status to processing
      metadata.status = "processing";
      metadata.processingProgress = 0;
      await env.KV_IDEMP.put(`video:${tenant}:${videoId}`, JSON.stringify(metadata));

      // TODO: Trigger video processing worker (Queue or Durable Object)
      // For now, just update status

      return json({ success: true, data: { videoId, status: "processing" } }, 200, corsHdrs);
    }

    // DELETE /api/v1/videos/:id - Delete video
    if (url.pathname.match(new RegExp(`^/api/${v}/videos/[^/]+$`)) && req.method === "DELETE") {
      const videoId = url.pathname.split("/")[4];
      const body = await req.json().catch(() => ({}));
      const tenant = body.tenant || "default";

      const metadata = await env.KV_IDEMP.get(`video:${tenant}:${videoId}`, "json") as any;

      if (!metadata) {
        return json({ success: false, error: { code: "VIDEO_NOT_FOUND", message: "Video not found" } }, 404, corsHdrs);
      }

      // Delete from R2
      await env.R2_MEDIA.delete(metadata.r2Key);

      // Delete metadata
      await env.KV_IDEMP.delete(`video:${tenant}:${videoId}`);

      // Remove from video list
      const videoListKey = `video_list:${tenant}`;
      const videoList = ((await env.KV_IDEMP.get(videoListKey, "json")) as string[]) || [];
      const updatedList = videoList.filter((id) => id !== videoId);
      await env.KV_IDEMP.put(videoListKey, JSON.stringify(updatedList));

      return json({ success: true, data: { deleted: true } }, 200, corsHdrs);
    }

    // GET /api/v1/videos/:id/clips - List generated clips
    if (url.pathname.match(new RegExp(`^/api/${v}/videos/[^/]+/clips$`)) && req.method === "GET") {
      const videoId = url.pathname.split("/")[4];
      const tenant = url.searchParams.get("tenant") || "default";

      const metadata = await env.KV_IDEMP.get(`video:${tenant}:${videoId}`, "json") as any;

      if (!metadata) {
        return json({ success: false, error: { code: "VIDEO_NOT_FOUND", message: "Video not found" } }, 404, corsHdrs);
      }

      return json({ success: true, data: { clips: metadata.clips || [] } }, 200, corsHdrs);
    }

    // -------- Chat Routes --------

    // POST /api/v1/chat/:roomId/send
    if (url.pathname.match(new RegExp(`^/api/${v}/chat/[^/]+/send$`)) && req.method === "POST") {
      const roomId = url.pathname.split("/")[4];
      const body = await req.json().catch(() => ({}));
      const tenant = body.tenant || "default";

      // Rate limit: 1 msg/sec per user (using TenantRateLimiter)
      const userId = body.userId || "anonymous";
      const rateLimitKey = `${tenant}:chat:${roomId}:${userId}`;
      const limitId = env.TenantRateLimiter.idFromName(rateLimitKey);
      const limiterStub = env.TenantRateLimiter.get(limitId);
      const limitCheck = await limiterStub.fetch("https://do/check", {
        method: "POST",
        body: JSON.stringify({ key: rateLimitKey, limit: 1, window: 1000 }),
      });
      const limitResult = await limitCheck.json();
      if (!limitResult.allowed) {
        return json({ success: false, error: { code: "RATE_LIMIT", message: "Too many messages" } }, 429, corsHdrs);
      }

      const id = env.ChatRoom.idFromName(`${tenant}::${roomId}`);
      const stub = env.ChatRoom.get(id);
      const chatBody = { tenant, roomId, ...body };
      const r = await stub.fetch("https://do/send", { method: "POST", body: JSON.stringify(chatBody) });
      return json(await r.json(), r.status, corsHdrs);
    }

    // GET /api/v1/chat/:roomId/history
    if (url.pathname.match(new RegExp(`^/api/${v}/chat/[^/]+/history$`)) && req.method === "GET") {
      const roomId = url.pathname.split("/")[4];
      const tenant = url.searchParams.get("tenant") || "default";
      const cursor = url.searchParams.get("cursor") || undefined;
      const limit = parseInt(url.searchParams.get("limit") || "50", 10);

      const id = env.ChatRoom.idFromName(`${tenant}::${roomId}`);
      const stub = env.ChatRoom.get(id);
      const r = await stub.fetch(`https://do/history?tenant=${tenant}&roomId=${roomId}&cursor=${cursor || ""}&limit=${limit}`);
      return json(await r.json(), r.status, corsHdrs);
    }

    // POST /api/v1/chat/:roomId/typing
    if (url.pathname.match(new RegExp(`^/api/${v}/chat/[^/]+/typing$`)) && req.method === "POST") {
      const roomId = url.pathname.split("/")[4];
      const body = await req.json().catch(() => ({}));
      const tenant = body.tenant || "default";

      const id = env.ChatRoom.idFromName(`${tenant}::${roomId}`);
      const stub = env.ChatRoom.get(id);
      const chatBody = { tenant, roomId, ...body };
      const r = await stub.fetch("https://do/typing", { method: "POST", body: JSON.stringify(chatBody) });
      return json(await r.json(), r.status, corsHdrs);
    }

    // -------- Photo Gallery (R2) --------

    // POST /api/v1/media/albums
    if (url.pathname === `/api/${v}/media/albums` && req.method === "POST") {
      const body = await req.json().catch(() => ({}));
      const tenant = body.tenant || "default";
      const title = body.title || "Untitled Album";
      const teamId = body.teamId;

      const albumId = `alb_${Date.now()}_${Math.random().toString(36).slice(2, 9)}`;
      const indexKey = `tenants:${tenant}:albums:index`;
      const existing = ((await env.KV_IDEMP.get(indexKey, "json")) as any[]) || [];
      const row = { albumId, title, teamId, coverKey: null, count: 0, updatedTs: Date.now() };
      const next = [row, ...existing.filter((r) => r.albumId !== albumId)];
      await env.KV_IDEMP.put(indexKey, JSON.stringify(next.slice(0, 500)));

      // Initialize album photos index
      const albumIndexKey = `tenants:${tenant}:albums:${albumId}:index`;
      await env.KV_IDEMP.put(albumIndexKey, JSON.stringify([]));

      return json({ success: true, data: { albumId } }, 200, corsHdrs);
    }

    // GET /api/v1/media/albums (list albums)
    if (url.pathname === `/api/${v}/media/albums` && req.method === "GET") {
      const tenant = url.searchParams.get("tenant") || "default";
      const indexKey = `tenants:${tenant}:albums:index`;
      const albums = ((await env.KV_IDEMP.get(indexKey, "json")) as any[]) || [];
      return json({ success: true, data: albums }, 200, corsHdrs);
    }

    // GET /api/v1/media/albums/:id
    if (url.pathname.match(new RegExp(`^/api/${v}/media/albums/[^/]+$`)) && req.method === "GET") {
      const albumId = url.pathname.split("/").pop()!;
      const tenant = url.searchParams.get("tenant") || "default";

      const indexKey = `tenants:${tenant}:albums:index`;
      const albums = ((await env.KV_IDEMP.get(indexKey, "json")) as any[]) || [];
      const album = albums.find((a) => a.albumId === albumId);
      if (!album) {
        return json({ success: false, error: { code: "NOT_FOUND" } }, 404, corsHdrs);
      }

      const albumIndexKey = `tenants:${tenant}:albums:${albumId}:index`;
      const photos = ((await env.KV_IDEMP.get(albumIndexKey, "json")) as any[]) || [];

      return json({ success: true, data: { ...album, photos: photos.slice(0, 20) } }, 200, corsHdrs);
    }

    // POST /api/v1/media/albums/:id/upload-url
    if (url.pathname.match(new RegExp(`^/api/${v}/media/albums/[^/]+/upload-url$`)) && req.method === "POST") {
      const albumId = url.pathname.split("/")[5];
      const body = await req.json().catch(() => ({}));
      const tenant = body.tenant || "default";
      const contentType = body.contentType || "image/jpeg";

      const photoId = `photo_${Date.now()}_${Math.random().toString(36).slice(2, 9)}`;
      const objectKey = `tenants/${tenant}/albums/${albumId}/${photoId}.jpg`;

      try {
        const putUrl = await env.R2_MEDIA.createMultipartUpload(objectKey);
        return json({ success: true, data: { putUrl, objectKey } }, 200, corsHdrs);
      } catch (e: any) {
        return json({ success: false, error: { code: "R2_ERROR", message: e.message } }, 500, corsHdrs);
      }
    }

    // POST /api/v1/media/albums/:id/commit
    if (url.pathname.match(new RegExp(`^/api/${v}/media/albums/[^/]+/commit$`)) && req.method === "POST") {
      const albumId = url.pathname.split("/")[5];
      const body = await req.json().catch(() => ({}));
      const tenant = body.tenant || "default";
      const objectKey = body.objectKey;
      const caption = body.caption;

      if (!objectKey) {
        return json({ success: false, error: { code: "VALIDATION", message: "objectKey required" } }, 400, corsHdrs);
      }

      // Update album photos index
      const albumIndexKey = `tenants:${tenant}:albums:${albumId}:index`;
      const photos = ((await env.KV_IDEMP.get(albumIndexKey, "json")) as any[]) || [];
      const photo = { key: objectKey, ts: Date.now(), caption };
      photos.push(photo);
      await env.KV_IDEMP.put(albumIndexKey, JSON.stringify(photos));

      // Update album count
      const indexKey = `tenants:${tenant}:albums:index`;
      const albums = ((await env.KV_IDEMP.get(indexKey, "json")) as any[]) || [];
      const album = albums.find((a) => a.albumId === albumId);
      if (album) {
        album.count = photos.length;
        album.updatedTs = Date.now();
        if (!album.coverKey) album.coverKey = objectKey;
        await env.KV_IDEMP.put(indexKey, JSON.stringify(albums));
      }

      return json({ success: true, data: { photoKey: objectKey } }, 200, corsHdrs);
    }

    // GET /api/v1/media/albums/:id/photos
    if (url.pathname.match(new RegExp(`^/api/${v}/media/albums/[^/]+/photos$`)) && req.method === "GET") {
      const albumId = url.pathname.split("/")[5];
      const tenant = url.searchParams.get("tenant") || "default";
      const cursor = url.searchParams.get("cursor") || "0";

      const albumIndexKey = `tenants:${tenant}:albums:${albumId}:index`;
      const photos = ((await env.KV_IDEMP.get(albumIndexKey, "json")) as any[]) || [];

      const offset = parseInt(cursor, 10);
      const limit = 20;
      const page = photos.slice(offset, offset + limit);

      // Generate signed GET URLs (1h TTL)
      const signedPhotos = await Promise.all(
        page.map(async (p: any) => {
          try {
            const obj = await env.R2_MEDIA.get(p.key);
            if (!obj) return { ...p, url: null };
            // Note: R2 doesn't have native presigned URLs yet, use object.createReadableStream() or proxy
            // For now, return the key (client can fetch via a proxy route)
            return { ...p, url: `/api/${v}/media/photo/${encodeURIComponent(p.key)}` };
          } catch (e) {
            return { ...p, url: null };
          }
        })
      );

      const nextCursor = offset + page.length < photos.length ? String(offset + limit) : null;

      return json({ success: true, data: { photos: signedPhotos, nextCursor } }, 200, corsHdrs);
    }

    // DELETE /api/v1/media/photos/:objectKey
    if (url.pathname.match(new RegExp(`^/api/${v}/media/photos/`)) && req.method === "DELETE") {
      const user = await requireJWT(req, env).catch(() => null);
      if (!user || !hasRole(user, "admin")) {
        return json({ success: false, error: { code: "FORBIDDEN" } }, 403, corsHdrs);
      }
      const objectKey = decodeURIComponent(url.pathname.split("/media/photos/")[1]);
      const tenant = url.searchParams.get("tenant") || "default";

      try {
        await env.R2_MEDIA.delete(objectKey);
        // TODO: remove from album index
        return json({ success: true }, 200, corsHdrs);
      } catch (e: any) {
        return json({ success: false, error: { code: "R2_ERROR", message: e.message } }, 500, corsHdrs);
      }
    }

    // GET /api/v1/media/photo/:objectKey (proxy route for R2 object)
    if (url.pathname.match(new RegExp(`^/api/${v}/media/photo/`)) && req.method === "GET") {
      const objectKey = decodeURIComponent(url.pathname.split("/media/photo/")[1]);

      try {
        const obj = await env.R2_MEDIA.get(objectKey);
        if (!obj) {
          return new Response("Not found", { status: 404 });
        }
        const headers = mergeHeaders(corsHdrs, {
          "content-type": obj.httpMetadata?.contentType || "image/jpeg",
          "cache-control": "public, max-age=3600",
        });
        return new Response(obj.body, withSecurity({ status: 200, headers }));
      } catch (e: any) {
        return json({ success: false, error: { code: "R2_ERROR", message: e.message } }, 500, corsHdrs);
      }
    }

    // -------- Invites --------

    // POST /api/v1/admin/invites/create (admin)
    if (url.pathname === `/api/${v}/admin/invites/create` && req.method === "POST") {
      const user = await requireJWT(req, env).catch(() => null);
      if (!user || !hasRole(user, "admin")) {
        return json({ success: false, error: { code: "FORBIDDEN" } }, 403, corsHdrs);
      }
      const body = await req.json().catch(() => ({}));
      const { tenant, teamId, role, maxUses, ttl_minutes } = body;
      try {
        const result = await Invites.createInvite(env, {
          tenant,
          teamId,
          role,
          maxUses,
          ttl_minutes,
          createdBy: user.userId || "admin",
        });
        return json(result, 200, corsHdrs);
      } catch (e: any) {
        return json({ success: false, error: { code: "INVITE_ERROR", message: e.message } }, e.status || 500, corsHdrs);
      }
    }

    // GET /api/v1/admin/invites/:token (admin)
    if (url.pathname.match(new RegExp(`^/api/${v}/admin/invites/[^/]+$`)) && req.method === "GET") {
      const user = await requireJWT(req, env).catch(() => null);
      if (!user || !hasRole(user, "admin")) {
        return json({ success: false, error: { code: "FORBIDDEN" } }, 403, corsHdrs);
      }
      const token = url.pathname.split("/").pop()!;
      try {
        const invite = await Invites.getInvite(env, token);
        return json({ ok: true, invite }, 200, corsHdrs);
      } catch (e: any) {
        return json({ success: false, error: { code: "INVITE_ERROR", message: e.message } }, e.status || 500, corsHdrs);
      }
    }

    // POST /api/v1/invites/consume (public)
    if (url.pathname === `/api/${v}/invites/consume` && req.method === "POST") {
      const body = await req.json().catch(() => ({}));
      const { token, email, name } = body;
      try {
        const invite = await Invites.consumeInvite(env, token);
        // TODO: create or find user by email; assign role/team based on invite.role
        // TODO: issue tenant-scoped app JWT
        return json({ ok: true, invite }, 200, corsHdrs);
      } catch (e: any) {
        return json({ success: false, error: { code: "INVITE_ERROR", message: e.message } }, e.status || 500, corsHdrs);
      }
    }

    // -------- Teams --------

    // POST /api/v1/admin/teams (admin)
    if (url.pathname === `/api/${v}/admin/teams` && req.method === "POST") {
      const user = await requireJWT(req, env).catch(() => null);
      if (!user || !hasRole(user, "admin")) {
        return json({ success: false, error: { code: "FORBIDDEN" } }, 403, corsHdrs);
      }
      const body = await req.json().catch(() => ({}));
      const { tenant, teamId, name, ageGroup } = body;
      try {
        const team = await Teams.createTeam(env, { tenant, teamId, name, ageGroup });
        return json({ ok: true, team }, 200, corsHdrs);
      } catch (e: any) {
        return json({ success: false, error: { code: "TEAM_ERROR", message: e.message } }, e.status || 500, corsHdrs);
      }
    }

    // GET /api/v1/teams (authenticated)
    if (url.pathname === `/api/${v}/teams` && req.method === "GET") {
      const user = await requireJWT(req, env).catch(() => null);
      if (!user) {
        return json({ success: false, error: { code: "UNAUTHORIZED" } }, 401, corsHdrs);
      }
      const tenant = url.searchParams.get("tenant") || "default";
      try {
        const teams = await Teams.listTeams(env, tenant);
        return json({ ok: true, teams }, 200, corsHdrs);
      } catch (e: any) {
        return json({ success: false, error: { code: "TEAM_ERROR", message: e.message } }, 500, corsHdrs);
      }
    }

    // -------- Chat (KV-backed) --------

    // POST /api/v1/admin/chat/rooms (admin)
    if (url.pathname === `/api/${v}/admin/chat/rooms` && req.method === "POST") {
      const user = await requireJWT(req, env).catch(() => null);
      if (!user || !hasRole(user, "admin")) {
        return json({ success: false, error: { code: "FORBIDDEN" } }, 403, corsHdrs);
      }
      const body = await req.json().catch(() => ({}));
      const { tenant, roomId, teamId, type } = body;
      try {
        const room = await ChatKV.createRoom(env, { tenant, roomId, teamId, type });
        return json({ ok: true, room }, 200, corsHdrs);
      } catch (e: any) {
        return json({ success: false, error: { code: "CHAT_ERROR", message: e.message } }, e.status || 500, corsHdrs);
      }
    }

    // GET /api/v1/chat/rooms (authenticated)
    if (url.pathname === `/api/${v}/chat/rooms` && req.method === "GET") {
      const user = await requireJWT(req, env).catch(() => null);
      if (!user) {
        return json({ success: false, error: { code: "UNAUTHORIZED" } }, 401, corsHdrs);
      }
      const tenant = url.searchParams.get("tenant") || "default";
      const teamId = url.searchParams.get("teamId") || undefined;
      try {
        // TODO: filter based on caller's role/team access
        const rooms = await ChatKV.listRooms(env, tenant, teamId);
        return json({ ok: true, rooms }, 200, corsHdrs);
      } catch (e: any) {
        return json({ success: false, error: { code: "CHAT_ERROR", message: e.message } }, 500, corsHdrs);
      }
    }

    // POST /api/v1/chat/rooms/:roomId/messages (authenticated)
    if (url.pathname.match(new RegExp(`^/api/${v}/chat/rooms/[^/]+/messages$`)) && req.method === "POST") {
      const user = await requireJWT(req, env).catch(() => null);
      if (!user) {
        return json({ success: false, error: { code: "UNAUTHORIZED" } }, 401, corsHdrs);
      }
      const roomId = url.pathname.split("/")[5];
      const body = await req.json().catch(() => ({}));
      const { tenant, text } = body;
      try {
        // TODO: authZ: ensure caller can write to this room
        const msg = await ChatKV.addMessage(env, { tenant, roomId, userId: user.userId || "anonymous", text });
        return json({ ok: true, msg }, 200, corsHdrs);
      } catch (e: any) {
        return json({ success: false, error: { code: "CHAT_ERROR", message: e.message } }, e.status || 500, corsHdrs);
      }
    }

    // GET /api/v1/chat/rooms/:roomId/messages (authenticated)
    if (url.pathname.match(new RegExp(`^/api/${v}/chat/rooms/[^/]+/messages$`)) && req.method === "GET") {
      const user = await requireJWT(req, env).catch(() => null);
      if (!user) {
        return json({ success: false, error: { code: "UNAUTHORIZED" } }, 401, corsHdrs);
      }
      const roomId = url.pathname.split("/")[5];
      const tenant = url.searchParams.get("tenant") || "default";
      try {
        const messages = await ChatKV.listMessages(env, { tenant, roomId, limit: 100 });
        return json({ ok: true, messages }, 200, corsHdrs);
      } catch (e: any) {
        return json({ success: false, error: { code: "CHAT_ERROR", message: e.message } }, 500, corsHdrs);
      }
    }


    // -------- Export/Backup Endpoints (Admin-only) --------

    // GET /api/v1/admin/export/tenant/:id
    if (url.pathname.match(new RegExp(`^/api/${v}/admin/export/tenant/([^/]+)$`)) && req.method === "GET") {
      const user = await requireJWT(req, env).catch(() => null);
      if (!user || !hasRole(user, "admin")) {
        return json({ success: false, error: { code: "FORBIDDEN" } }, 403, corsHdrs);
      }
      const match = url.pathname.match(new RegExp(`^/api/${v}/admin/export/tenant/([^/]+)$`));
      const tenantId = match ? match[1] : "";
      try {
        const cfg = await getTenantConfig(env, tenantId);
        if (!cfg) {
          return json({ success: false, error: { code: "NOT_FOUND", message: "Tenant not found" } }, 404, corsHdrs);
        }
        // Return safe tenant config (no secrets)
        const exportData = {
          id: cfg.id,
          name: cfg.name,
          flags: cfg.flags || {},
          makeWebhookUrl: cfg.makeWebhookUrl ? "***configured***" : undefined,
          createdAt: cfg.createdAt,
        };
        return json({ success: true, data: exportData }, 200, corsHdrs);
      } catch (e: any) {
        return json({ success: false, error: { code: "INTERNAL", message: e.message } }, 500, corsHdrs);
      }
    }

    // GET /api/v1/admin/export/tenant/:id/chat-index
    if (url.pathname.match(new RegExp(`^/api/${v}/admin/export/tenant/([^/]+)/chat-index$`)) && req.method === "GET") {
      const user = await requireJWT(req, env).catch(() => null);
      if (!user || !hasRole(user, "admin")) {
        return json({ success: false, error: { code: "FORBIDDEN" } }, 403, corsHdrs);
      }
      const match = url.pathname.match(new RegExp(`^/api/${v}/admin/export/tenant/([^/]+)/chat-index$`));
      const tenantId = match ? match[1] : "";
      try {
        const rooms = await ChatKV.listRooms(env, tenantId);
        return json({ success: true, data: { tenant: tenantId, rooms } }, 200, corsHdrs);
      } catch (e: any) {
        return json({ success: false, error: { code: "INTERNAL", message: e.message } }, 500, corsHdrs);
      }
    }

    // GET /api/v1/admin/export/tenant/:id/gallery-index
    if (url.pathname.match(new RegExp(`^/api/${v}/admin/export/tenant/([^/]+)/gallery-index$`)) && req.method === "GET") {
      const user = await requireJWT(req, env).catch(() => null);
      if (!user || !hasRole(user, "admin")) {
        return json({ success: false, error: { code: "FORBIDDEN" } }, 403, corsHdrs);
      }
      const match = url.pathname.match(new RegExp(`^/api/${v}/admin/export/tenant/([^/]+)/gallery-index$`));
      const tenantId = match ? match[1] : "";
      try {
        const albums = await GalleryKV.listAlbums(env, tenantId);
        return json({ success: true, data: { tenant: tenantId, albums } }, 200, corsHdrs);
      } catch (e: any) {
        return json({ success: false, error: { code: "INTERNAL", message: e.message } }, 500, corsHdrs);
      }
    }

    // -------- Gallery (KV-backed) --------

    // POST /api/v1/admin/gallery/albums (admin)
    if (url.pathname === `/api/${v}/admin/gallery/albums` && req.method === "POST") {
      const user = await requireJWT(req, env).catch(() => null);
      if (!user || !hasRole(user, "admin")) {
        return json({ success: false, error: { code: "FORBIDDEN" } }, 403, corsHdrs);
      }
      const body = await req.json().catch(() => ({}));
      const { tenant, title, teamId, eventId } = body;
      try {
        const album = await GalleryKV.createAlbum(env, {
          tenant,
          title,
          teamId,
          eventId,
          createdBy: user.userId || "admin",
        });
        return json({ ok: true, album }, 200, corsHdrs);
      } catch (e: any) {
        return json({ success: false, error: { code: "GALLERY_ERROR", message: e.message } }, e.status || 500, corsHdrs);
      }
    }

    // GET /api/v1/gallery/albums (authenticated)
    if (url.pathname === `/api/${v}/gallery/albums` && req.method === "GET") {
      const user = await requireJWT(req, env).catch(() => null);
      if (!user) {
        return json({ success: false, error: { code: "UNAUTHORIZED" } }, 401, corsHdrs);
      }
      const tenant = url.searchParams.get("tenant") || "default";
      const teamId = url.searchParams.get("teamId") || undefined;
      try {
        const albums = await GalleryKV.listAlbums(env, tenant, teamId);
        return json({ ok: true, albums }, 200, corsHdrs);
      } catch (e: any) {
        return json({ success: false, error: { code: "GALLERY_ERROR", message: e.message } }, 500, corsHdrs);
      }
    }

    // POST /api/v1/gallery/albums/:albumId/upload (authenticated, multipart)
    if (url.pathname.match(new RegExp(`^/api/${v}/gallery/albums/[^/]+/upload$`)) && req.method === "POST") {
      const user = await requireJWT(req, env).catch(() => null);
      if (!user) {
        return json({ success: false, error: { code: "UNAUTHORIZED" } }, 401, corsHdrs);
      }
      const albumId = url.pathname.split("/")[5];
      const tenant = url.searchParams.get("tenant") || "default";
      const ct = req.headers.get("content-type") || "";
      if (!ct.startsWith("multipart/form-data")) {
        return json({ success: false, error: { code: "VALIDATION", message: "multipart required" } }, 400, corsHdrs);
      }
      try {
        const form = await req.formData();
        const file = form.get("file");
        if (!(file instanceof File)) {
          return json({ success: false, error: { code: "VALIDATION", message: "file missing" } }, 400, corsHdrs);
        }
        const buf = await file.arrayBuffer();
        const { r2Key } = await GalleryKV.uploadBinary(env, { tenant, albumId, file: buf, contentType: file.type });
        return json({ ok: true, r2Key }, 200, corsHdrs);
      } catch (e: any) {
        return json({ success: false, error: { code: "GALLERY_ERROR", message: e.message } }, e.status || 500, corsHdrs);
      }
    }

    // POST /api/v1/gallery/albums/:albumId/commit (authenticated)
    if (url.pathname.match(new RegExp(`^/api/${v}/gallery/albums/[^/]+/commit$`)) && req.method === "POST") {
      const user = await requireJWT(req, env).catch(() => null);
      if (!user) {
        return json({ success: false, error: { code: "UNAUTHORIZED" } }, 401, corsHdrs);
      }
      const albumId = url.pathname.split("/")[5];
      const body = await req.json().catch(() => ({}));
      const { tenant, r2Key, playerTags, consentCheck } = body;
      try {
        const media = await GalleryKV.commitMedia(env, {
          tenant,
          albumId,
          r2Key,
          uploaderId: user.userId || "anonymous",
          playerTags,
          consentCheck,
        });
        return json({ ok: true, media }, 200, corsHdrs);
      } catch (e: any) {
        return json({ success: false, error: { code: "GALLERY_ERROR", message: e.message } }, e.status || 500, corsHdrs);
      }
    }

    // GET /api/v1/gallery/albums/:albumId (authenticated)
    if (url.pathname.match(new RegExp(`^/api/${v}/gallery/albums/[^/]+$`)) && req.method === "GET") {
      const user = await requireJWT(req, env).catch(() => null);
      if (!user) {
        return json({ success: false, error: { code: "UNAUTHORIZED" } }, 401, corsHdrs);
      }
      const albumId = url.pathname.split("/")[5];
      const tenant = url.searchParams.get("tenant") || "default";
      try {
        const media = await GalleryKV.listMedia(env, { tenant, albumId, respectConsent: true });
        return json({ ok: true, media }, 200, corsHdrs);
      } catch (e: any) {
        return json({ success: false, error: { code: "GALLERY_ERROR", message: e.message } }, 500, corsHdrs);
      }
    }

    // GET /api/v1/gallery/file (authenticated, stream from R2)
    if (url.pathname === `/api/${v}/gallery/file` && req.method === "GET") {
      const user = await requireJWT(req, env).catch(() => null);
      if (!user) {
        return json({ success: false, error: { code: "UNAUTHORIZED" } }, 401, corsHdrs);
      }
      const key = url.searchParams.get("key");
      if (!key) {
        return json({ success: false, error: { code: "VALIDATION", message: "key required" } }, 400, corsHdrs);
      }
      try {
        const obj = await env.R2_MEDIA.get(key);
        if (!obj) {
          return json({ success: false, error: { code: "NOT_FOUND" } }, 404, corsHdrs);
        }
        const headers = mergeHeaders(corsHdrs, {
          "content-type": obj.httpMetadata?.contentType || "image/jpeg",
          "cache-control": "public, max-age=3600",
        });
        return new Response(obj.body, withSecurity({ status: 200, headers }));
      } catch (e: any) {
        return json({ success: false, error: { code: "R2_ERROR", message: e.message } }, 500, corsHdrs);
      }
    }

    // -------- Player Images (Admin) --------

    // POST /api/v1/admin/player-images
    if (url.pathname === `/api/${v}/admin/player-images` && req.method === "POST") {
      const user = await requireJWT(req, env).catch(() => null);
      if (!user || !hasRole(user, "admin")) {
        return json({ success: false, error: { code: "FORBIDDEN" } }, 403, corsHdrs);
      }
      const body = await req.json().catch(() => ({}));
      const tenant = body.tenant || "default";

      try {
        const { createPlayerImage } = await import("./services/playerImages");
        const image = await createPlayerImage(env, tenant, {
          playerId: body.playerId,
          playerName: body.playerName,
          type: body.type,
          imageUrl: body.imageUrl,
          r2Key: body.r2Key,
          uploadedBy: user.userId || "admin",
          metadata: body.metadata,
        });
        return json({ success: true, data: image }, 200, corsHdrs);
      } catch (e: any) {
        return json({ success: false, error: { code: "PLAYER_IMAGE_ERROR", message: e.message } }, 500, corsHdrs);
      }
    }

    // GET /api/v1/admin/player-images (list)
    if (url.pathname === `/api/${v}/admin/player-images` && req.method === "GET") {
      const user = await requireJWT(req, env).catch(() => null);
      if (!user || !hasRole(user, "admin")) {
        return json({ success: false, error: { code: "FORBIDDEN" } }, 403, corsHdrs);
      }
      const tenant = url.searchParams.get("tenant") || "default";
      const playerId = url.searchParams.get("playerId") || undefined;
      const type = url.searchParams.get("type") as "headshot" | "action" | undefined;

      try {
        const { listPlayerImages } = await import("./services/playerImages");
        const images = await listPlayerImages(env, tenant, { playerId, type });
        return json({ success: true, data: images }, 200, corsHdrs);
      } catch (e: any) {
        return json({ success: false, error: { code: "PLAYER_IMAGE_ERROR", message: e.message } }, 500, corsHdrs);
      }
    }

    // GET /api/v1/admin/player-images/:id
    if (url.pathname.match(new RegExp(`^/api/${v}/admin/player-images/[^/]+$`)) && req.method === "GET") {
      const user = await requireJWT(req, env).catch(() => null);
      if (!user || !hasRole(user, "admin")) {
        return json({ success: false, error: { code: "FORBIDDEN" } }, 403, corsHdrs);
      }
      const imageId = url.pathname.split("/").pop()!;
      const tenant = url.searchParams.get("tenant") || "default";

      try {
        const { getPlayerImage } = await import("./services/playerImages");
        const image = await getPlayerImage(env, tenant, imageId);
        if (!image) {
          return json({ success: false, error: { code: "NOT_FOUND" } }, 404, corsHdrs);
        }
        return json({ success: true, data: image }, 200, corsHdrs);
      } catch (e: any) {
        return json({ success: false, error: { code: "PLAYER_IMAGE_ERROR", message: e.message } }, 500, corsHdrs);
      }
    }

    // PATCH /api/v1/admin/player-images/:id
    if (url.pathname.match(new RegExp(`^/api/${v}/admin/player-images/[^/]+$`)) && req.method === "PATCH") {
      const user = await requireJWT(req, env).catch(() => null);
      if (!user || !hasRole(user, "admin")) {
        return json({ success: false, error: { code: "FORBIDDEN" } }, 403, corsHdrs);
      }
      const imageId = url.pathname.split("/").pop()!;
      const body = await req.json().catch(() => ({}));
      const tenant = body.tenant || "default";

      try {
        const { updatePlayerImage } = await import("./services/playerImages");
        const image = await updatePlayerImage(env, tenant, imageId, body);
        if (!image) {
          return json({ success: false, error: { code: "NOT_FOUND" } }, 404, corsHdrs);
        }
        return json({ success: true, data: image }, 200, corsHdrs);
      } catch (e: any) {
        return json({ success: false, error: { code: "PLAYER_IMAGE_ERROR", message: e.message } }, 500, corsHdrs);
      }
    }

    // DELETE /api/v1/admin/player-images/:id
    if (url.pathname.match(new RegExp(`^/api/${v}/admin/player-images/[^/]+$`)) && req.method === "DELETE") {
      const user = await requireJWT(req, env).catch(() => null);
      if (!user || !hasRole(user, "admin")) {
        return json({ success: false, error: { code: "FORBIDDEN" } }, 403, corsHdrs);
      }
      const imageId = url.pathname.split("/").pop()!;
      const tenant = url.searchParams.get("tenant") || "default";

      try {
        const { deletePlayerImage } = await import("./services/playerImages");
        const deleted = await deletePlayerImage(env, tenant, imageId);
        if (!deleted) {
          return json({ success: false, error: { code: "NOT_FOUND" } }, 404, corsHdrs);
        }
        return json({ success: true }, 200, corsHdrs);
      } catch (e: any) {
        return json({ success: false, error: { code: "PLAYER_IMAGE_ERROR", message: e.message } }, 500, corsHdrs);
      }
    }

    // -------- Auto-Posts Matrix (Admin) --------

    // GET /api/v1/admin/auto-posts-matrix
    if (url.pathname === `/api/${v}/admin/auto-posts-matrix` && req.method === "GET") {
      const user = await requireJWT(req, env).catch(() => null);
      if (!user || !hasRole(user, "admin")) {
        return json({ success: false, error: { code: "FORBIDDEN" } }, 403, corsHdrs);
      }
      const tenant = url.searchParams.get("tenant") || "default";

      try {
        const { getAutoPostsMatrix } = await import("./services/autoPostsMatrix");
        const matrix = await getAutoPostsMatrix(env, tenant);
        return json({ success: true, data: matrix }, 200, corsHdrs);
      } catch (e: any) {
        return json({ success: false, error: { code: "MATRIX_ERROR", message: e.message } }, 500, corsHdrs);
      }
    }

    // PUT /api/v1/admin/auto-posts-matrix
    if (url.pathname === `/api/${v}/admin/auto-posts-matrix` && req.method === "PUT") {
      const user = await requireJWT(req, env).catch(() => null);
      if (!user || !hasRole(user, "admin")) {
        return json({ success: false, error: { code: "FORBIDDEN" } }, 403, corsHdrs);
      }
      const body = await req.json().catch(() => ({}));
      const tenant = body.tenant || "default";

      try {
        const { updateAutoPostsMatrix } = await import("./services/autoPostsMatrix");
        const matrix = await updateAutoPostsMatrix(env, tenant, body.matrix);
        return json({ success: true, data: matrix }, 200, corsHdrs);
      } catch (e: any) {
        return json({ success: false, error: { code: "MATRIX_ERROR", message: e.message } }, 500, corsHdrs);
      }
    }

    // POST /api/v1/admin/auto-posts-matrix/reset
    if (url.pathname === `/api/${v}/admin/auto-posts-matrix/reset` && req.method === "POST") {
      const user = await requireJWT(req, env).catch(() => null);
      if (!user || !hasRole(user, "admin")) {
        return json({ success: false, error: { code: "FORBIDDEN" } }, 403, corsHdrs);
      }
      const body = await req.json().catch(() => ({}));
      const tenant = body.tenant || "default";

      try {
        const { resetAutoPostsMatrix } = await import("./services/autoPostsMatrix");
        const matrix = await resetAutoPostsMatrix(env, tenant);
        return json({ success: true, data: matrix }, 200, corsHdrs);
      } catch (e: any) {
        return json({ success: false, error: { code: "MATRIX_ERROR", message: e.message } }, 500, corsHdrs);
      }
    }

    // -------- Brand API (White-Label Multi-Tenant) --------

    // GET /api/v1/brand - Public endpoint for frontends to get brand kit
    if (url.pathname === `/api/${v}/brand` && req.method === "GET") {
      const tenant = url.searchParams.get("tenant") || req.headers.get("x-tenant") || "default";

      try {
        const { getBrand } = await import("./services/brand");
        const brand = await getBrand(env, tenant);
        return json({ success: true, data: brand }, 200, corsHdrs);
      } catch (e: any) {
        return json({ success: false, error: { code: "BRAND_ERROR", message: e.message } }, 500, corsHdrs);
      }
    }

    // POST /api/v1/brand - Admin endpoint to update brand kit
    if (url.pathname === `/api/${v}/brand` && req.method === "POST") {
      const user = await requireJWT(req, env).catch(() => null);
      if (!user || !hasRole(user, "admin")) {
        return json({ success: false, error: { code: "FORBIDDEN" } }, 403, corsHdrs);
      }

      const body = await req.json().catch(() => ({}));
      const tenant = body.tenant || req.headers.get("x-tenant") || url.searchParams.get("tenant") || "default";

      try {
        const { setBrand } = await import("./services/brand");
        const brand = await setBrand(env, tenant, body);
        return json({ success: true, data: brand }, 200, corsHdrs);
      } catch (e: any) {
        return json({ success: false, error: { code: "BRAND_ERROR", message: e.message } }, 400, corsHdrs);
      }
    }

    // -------- Club Config (Admin) --------

    // GET /api/v1/admin/club-config
    if (url.pathname === `/api/${v}/admin/club-config` && req.method === "GET") {
      const user = await requireJWT(req, env).catch(() => null);
      if (!user || !hasRole(user, "admin")) {
        return json({ success: false, error: { code: "FORBIDDEN" } }, 403, corsHdrs);
      }
      const tenant = url.searchParams.get("tenant") || "default";

      try {
        const { getClubConfig } = await import("./services/clubConfig");
        const config = await getClubConfig(env, tenant);
        return json({ success: true, data: config }, 200, corsHdrs);
      } catch (e: any) {
        return json({ success: false, error: { code: "CONFIG_ERROR", message: e.message } }, 500, corsHdrs);
      }
    }

    // PUT /api/v1/admin/club-config
    if (url.pathname === `/api/${v}/admin/club-config` && req.method === "PUT") {
      const user = await requireJWT(req, env).catch(() => null);
      if (!user || !hasRole(user, "admin")) {
        return json({ success: false, error: { code: "FORBIDDEN" } }, 403, corsHdrs);
      }
      const body = await req.json().catch(() => ({}));
      const tenant = body.tenant || "default";

      try {
        const { updateClubConfig } = await import("./services/clubConfig");
        const config = await updateClubConfig(env, tenant, body.config);
        return json({ success: true, data: config }, 200, corsHdrs);
      } catch (e: any) {
        return json({ success: false, error: { code: "CONFIG_ERROR", message: e.message } }, 500, corsHdrs);
      }
    }

    // PATCH /api/v1/admin/club-config/:section
    if (url.pathname.match(new RegExp(`^/api/${v}/admin/club-config/[^/]+$`)) && req.method === "PATCH") {
      const user = await requireJWT(req, env).catch(() => null);
      if (!user || !hasRole(user, "admin")) {
        return json({ success: false, error: { code: "FORBIDDEN" } }, 403, corsHdrs);
      }
      const section = url.pathname.split("/").pop()!;
      const body = await req.json().catch(() => ({}));
      const tenant = body.tenant || "default";

      try {
        const { updateClubConfigSection } = await import("./services/clubConfig");
        const config = await updateClubConfigSection(env, tenant, section as any, body.data);
        return json({ success: true, data: config }, 200, corsHdrs);
      } catch (e: any) {
        return json({ success: false, error: { code: "CONFIG_ERROR", message: e.message } }, 500, corsHdrs);
      }
    }

    // POST /api/v1/admin/club-config/upload-badge
    if (url.pathname === `/api/${v}/admin/club-config/upload-badge` && req.method === "POST") {
      const user = await requireJWT(req, env).catch(() => null);
      if (!user || !hasRole(user, "admin")) {
        return json({ success: false, error: { code: "FORBIDDEN" } }, 403, corsHdrs);
      }
      const tenant = url.searchParams.get("tenant") || "default";
      const ct = req.headers.get("content-type") || "";
      if (!ct.startsWith("multipart/form-data")) {
        return json({ success: false, error: { code: "VALIDATION", message: "multipart required" } }, 400, corsHdrs);
      }

      try {
        const form = await req.formData();
        const file = form.get("file");
        if (!(file instanceof File)) {
          return json({ success: false, error: { code: "VALIDATION", message: "file missing" } }, 400, corsHdrs);
        }
        const buf = await file.arrayBuffer();
        const { uploadClubBadge } = await import("./services/clubConfig");
        const result = await uploadClubBadge(env, tenant, buf, file.type);
        return json({ success: true, data: result }, 200, corsHdrs);
      } catch (e: any) {
        return json({ success: false, error: { code: "CONFIG_ERROR", message: e.message } }, 500, corsHdrs);
      }
    }

    // POST /api/v1/admin/club-config/upload-sponsor
    if (url.pathname === `/api/${v}/admin/club-config/upload-sponsor` && req.method === "POST") {
      const user = await requireJWT(req, env).catch(() => null);
      if (!user || !hasRole(user, "admin")) {
        return json({ success: false, error: { code: "FORBIDDEN" } }, 403, corsHdrs);
      }
      const tenant = url.searchParams.get("tenant") || "default";
      const ct = req.headers.get("content-type") || "";
      if (!ct.startsWith("multipart/form-data")) {
        return json({ success: false, error: { code: "VALIDATION", message: "multipart required" } }, 400, corsHdrs);
      }

      try {
        const form = await req.formData();
        const file = form.get("file");
        if (!(file instanceof File)) {
          return json({ success: false, error: { code: "VALIDATION", message: "file missing" } }, 400, corsHdrs);
        }
        const buf = await file.arrayBuffer();
        const { uploadSponsorLogo } = await import("./services/clubConfig");
        const result = await uploadSponsorLogo(env, tenant, buf, file.type);
        return json({ success: true, data: result }, 200, corsHdrs);
      } catch (e: any) {
        return json({ success: false, error: { code: "CONFIG_ERROR", message: e.message } }, 500, corsHdrs);
      }
    }

    // -------- Post Bus --------
    if (url.pathname === `/api/${v}/post` && req.method === "POST") {
      // 1) Auth
      const user = await requireJWT(req, env).catch(() => null);
      if (!user) return json({ success: false, error: { code: "UNAUTHORIZED" } }, 401, corsHdrs);

      // 2) Validate body
      const body = await req.json().catch(() => null);
      const parsed = body ? PostReqSchema.safeParse(body) : { success: false, error: { message: "Invalid JSON" } } as const;
      if (!("success" in parsed) || !parsed.success) {
        return json({ success: false, error: { code: "VALIDATION", message: (parsed as any).error?.message || "Invalid" } }, 400, corsHdrs);
      }

      // 3) Idempotency
      const idemHeader = readIdempotencyKey(req);
      const idem = await ensureIdempotent(env, parsed.data.tenant, parsed.data, idemHeader || undefined);
      if (idem.hit) return json(idem.response, 200, corsHdrs);

      // 4) Enqueue to Cloudflare Queues
      await env.POST_QUEUE.send({
        tenant: parsed.data.tenant,
        template: parsed.data.template,
        channels: parsed.data.channels,
        data: parsed.data.data,
        createdAt: Date.now(),
        idemKey: idem.key
      });

      // 5) Store and return "queued"
      const resp = { success: true, data: { queued: true } };
      await idem.store(resp);
      return json(resp, 202, corsHdrs);
    }

    // Fallback - log for debugging
    logJSON("warn", requestId, {
      message: "Route not found",
      method: req.method,
      pathname: url?.pathname,
      search: url?.search
    });
    return json({ success: false, error: { code: "NOT_FOUND", message: "Route not found" } }, 404, corsHdrs);
    } catch (err: any) {
      const ms = Date.now() - t0;
      if (err instanceof Response) {
        const secured = respondWithCors(err, corsHdrs);
        logJSON({
          level: "error",
          msg: err.statusText || "response_error",
          requestId,
          path: url?.pathname,
          status: secured.status,
          ms,
        });
        return secured;
      }
      logJSON({
        level: "error",
        msg: err?.message || "unhandled",
        requestId,
        path: url?.pathname,
        status: 500,
        ms,
      });
      return json(
        { success: false, error: { code: "INTERNAL", message: "Unexpected error" } },
        500,
        corsHdrs
      );
      
      const headers = mergeHeaders(corsHdrs, { "content-type": "application/json" });
      return new Response(JSON.stringify({ error: { code: "INTERNAL", requestId } }), withSecurity({ status: 500, headers }));
    } finally {
      const ms = Date.now() - t0;
      logJSON({ level: "info", msg: "request_end", requestId, path: url?.pathname, ms });
    }
  },

  // <- This wires the queue consumer to this worker
  queue: queueWorker.queue,

  // <- Cron handler (called by [triggers].crons in wrangler.toml)
  async scheduled(controller: ScheduledController, env: any, ctx: ExecutionContext) {
    logJSON({ level: "info", msg: "cron_tick", path: "scheduled", ms: Date.now() - controller.scheduledTime });

    // OPTIONAL: event reminders (wire later)
    // try {
    //   await sendEventReminders(env);
    // } catch (err) {
    //   console.error("reminders failure", err);
    // }
  }
};<|MERGE_RESOLUTION|>--- conflicted
+++ resolved
@@ -5,11 +5,30 @@
 import { PostReqSchema, json, readIdempotencyKey } from "./services/util";
 import { requireJWT, hasRole, requireAdmin } from "./services/auth";
 import { ensureIdempotent, setFinalIdempotent } from "./services/idempotency";
-import { ensureTenant, setMakeWebhook, updateFlags, putTenantConfig, getTenantConfig, setTenantFlags, setChannelWebhook, setYouTubeBYOGoogle, isAllowedWebhookHost } from "./services/tenants";
+import {
+  ensureTenant,
+  setMakeWebhook,
+  updateFlags,
+  putTenantConfig,
+  getTenantConfig,
+  setTenantFlags,
+  setChannelWebhook,
+  setYouTubeBYOGoogle,
+  isAllowedWebhookHost
+} from "./services/tenants";
 import { issueTenantAdminJWT } from "./services/jwt";
 import type { TenantConfig, PostJob } from "./types";
 import queueWorker from "./queue-consumer";
-import { putEvent, getEvent, deleteEvent, listEvents, setRsvp, getRsvp, addCheckin, listCheckins } from "./services/events";
+import {
+  putEvent,
+  getEvent,
+  deleteEvent,
+  listEvents,
+  setRsvp,
+  getRsvp,
+  addCheckin,
+  listCheckins
+} from "./services/events";
 import { registerDevice, sendToUser } from "./services/push";
 import * as Invites from "./services/invites";
 import * as Teams from "./services/teams";
@@ -22,16 +41,41 @@
 import { newRequestId, logJSON } from "./lib/log";
 import { parse, isValidationError } from "./lib/validate";
 import { healthz, readyz } from "./routes/health";
-<<<<<<< HEAD
+
 // --- Self-serve signup / usage / admin (Phase 3) ---
-import { signupStart, signupBrand, signupStarterMake, signupProConfirm } from './routes/signup';
-import { handleMagicStart, handleMagicVerify } from './routes/magic';
-import { handleProvisionQueue, handleProvisionStatus, handleTenantOverview, handleProvisionRetry } from './routes/provisioning';
-import { handleDevAdminJWT, handleDevMagicLink, handleDevInfo } from './routes/devAuth';
-import { getAdminStats, listTenants, getTenant, updateTenant, deactivateTenant, deleteTenant, listPromoCodes, createPromoCode, deactivatePromoCode } from './routes/admin';
-=======
+import {
+  signupStart,
+  signupBrand,
+  signupStarterMake,
+  signupProConfirm
+} from "./routes/signup";
+import { handleMagicStart, handleMagicVerify } from "./routes/magic";
+import {
+  handleProvisionQueue,
+  handleProvisionStatus,
+  handleTenantOverview,
+  handleProvisionRetry
+} from "./routes/provisioning";
+import {
+  handleDevAdminJWT,
+  handleDevMagicLink,
+  handleDevInfo
+} from "./routes/devAuth";
+import {
+  getAdminStats,
+  listTenants,
+  getTenant,
+  updateTenant,
+  deactivateTenant,
+  deleteTenant,
+  listPromoCodes,
+  createPromoCode,
+  deactivatePromoCode
+} from "./routes/admin";
+
+// Auth routes (from other branch)
 import { handleAuthRegister, handleAuthLogin } from "./routes/auth";
->>>>>>> 87df3520
+
 declare const APP_VERSION: string;
 
 const DEV_DEFAULT_CORS = new Set([
