<<<<<<< HEAD
import React, { useMemo, useState } from 'react';
import {
  KeyboardAvoidingView,
  Platform,
  ScrollView,
  StyleSheet,
  Text,
  View,
} from 'react-native';
import { TextInput } from 'react-native-paper';
=======
import React, { useState } from 'react';
import { View, ScrollView, StyleSheet, Image, KeyboardAvoidingView, Platform } from 'react-native';
import { Text, TextInput, Button, Card, IconButton } from 'react-native-paper';
import { COLORS, TENANT_ID } from '../config';
import { submitLogin } from './authController';
>>>>>>> 995d170d
import { MaterialCommunityIcons } from '@expo/vector-icons';
import { Button, Card } from '../components';
import { useTheme } from '../theme';
import type { Theme } from '../theme';
import { APP_VERSION, TENANT_ID } from '../config';

interface LoginScreenProps {
  onLogin: (userId: string, role: string, token: string) => void;
  onNavigateToRegister: () => void;
  onForgotPassword?: () => void;
}

const DEMO_ACCOUNTS = [
  { label: 'Admin', email: 'admin@systontigers.co.uk', password: 'admin123' },
  { label: 'Coach', email: 'coach@systontigers.co.uk', password: 'coach123' },
  { label: 'Player', email: 'player@systontigers.co.uk', password: 'player123' },
  { label: 'Parent', email: 'parent@systontigers.co.uk', password: 'parent123' },
];

export default function LoginScreen({
  onLogin,
  onNavigateToRegister,
  onForgotPassword,
}: LoginScreenProps) {
  const { theme } = useTheme();
  const styles = useMemo(() => createStyles(theme), [theme]);

  const [email, setEmail] = useState('');
  const [password, setPassword] = useState('');
  const [showPassword, setShowPassword] = useState(false);
  const [loading, setLoading] = useState(false);
  const [error, setError] = useState('');

  const brandTitle = theme.metadata.brandName ?? 'Field Drop';

  const handleLogin = async () => {
    if (!email.trim() || !password.trim()) {
      setError('Please enter email and password');
      return;
    }

    if (!email.includes('@')) {
      setError('Please enter a valid email address');
      return;
    }

    setLoading(true);
    setError('');

    try {
<<<<<<< HEAD
      setTimeout(() => {
        if (email === 'admin@systontigers.co.uk' && password === 'admin123') {
          onLogin('user-001', 'admin', 'mock-jwt-token-admin');
        } else if (email === 'coach@systontigers.co.uk' && password === 'coach123') {
          onLogin('user-002', 'coach', 'mock-jwt-token-coach');
        } else if (email === 'player@systontigers.co.uk' && password === 'player123') {
          onLogin('user-003', 'player', 'mock-jwt-token-player');
        } else if (email === 'parent@systontigers.co.uk' && password === 'parent123') {
          onLogin('user-004', 'parent', 'mock-jwt-token-parent');
        } else {
          setError('Invalid email or password');
        }
        setLoading(false);
      }, 1500);
=======
      const outcome = await submitLogin({
        email: email.trim().toLowerCase(),
        password,
      });

      if ('error' in outcome) {
        setError(outcome.error);
      } else {
        onLogin(outcome.result.user.id, outcome.result.user.role, outcome.result.token);
      }
>>>>>>> 995d170d
    } catch (err) {
      if (err instanceof Error) {
        setError(err.message || 'Unable to sign in. Please try again.');
      } else {
        setError('Unable to sign in. Please try again.');
      }
    } finally {
      setLoading(false);
    }
  };

  return (
    <KeyboardAvoidingView
      style={styles.container}
      behavior={Platform.OS === 'ios' ? 'padding' : undefined}
    >
      <ScrollView contentContainerStyle={styles.scrollContent} keyboardShouldPersistTaps="handled">
        <View style={styles.header}>
          <View style={styles.iconBadge}>
            <MaterialCommunityIcons
              name="shield-account"
              size={36}
              color={theme.ramps.primary['600']}
            />
          </View>
          <Text style={styles.title}>{brandTitle}</Text>
          <Text style={styles.subtitle}>
            Sign in to manage fixtures, comms, and player availability.
          </Text>
        </View>

        <Card variant="elevated" padding="lg" style={styles.card}>
          <View style={styles.cardHeader}>
            <Text style={styles.cardTitle}>Sign In</Text>
            <Text style={styles.cardSubtitle}>Join the control room for {TENANT_ID}.</Text>
          </View>

          {error ? (
            <View style={styles.errorContainer} accessibilityRole="alert">
              <MaterialCommunityIcons
                name="alert-circle"
                size={20}
                color={theme.ramps.error['600']}
              />
              <Text style={styles.errorText}>{error}</Text>
            </View>
          ) : null}

          <View style={styles.fieldStack}>
            <TextInput
              label="Email"
              value={email}
              onChangeText={(text) => {
                setEmail(text);
                setError('');
              }}
              mode="outlined"
              keyboardType="email-address"
              autoCapitalize="none"
              autoCorrect={false}
              autoComplete="email"
              left={<TextInput.Icon icon="email" />}
              style={styles.input}
              disabled={loading}
              outlineColor={theme.colors.border}
              activeOutlineColor={theme.colors.primary}
              textColor={theme.colors.text}
              selectionColor={theme.ramps.primary['200']}
              theme={{
                colors: {
                  primary: theme.colors.primary,
                  onSurface: theme.colors.text,
                  onSurfaceVariant: theme.colors.textSecondary,
                  outline: theme.colors.border,
                  surfaceVariant: theme.colors.surface,
                  background: theme.colors.surface,
                  placeholder: theme.colors.placeholder,
                },
              }}
            />

            <TextInput
              label="Password"
              value={password}
              onChangeText={(text) => {
                setPassword(text);
                setError('');
              }}
              mode="outlined"
              secureTextEntry={!showPassword}
              autoCapitalize="none"
              autoCorrect={false}
              autoComplete="password"
              left={<TextInput.Icon icon="lock" />}
              right={
                <TextInput.Icon
                  icon={showPassword ? 'eye-off' : 'eye'}
                  onPress={() => setShowPassword((prev) => !prev)}
                />
              }
              style={styles.input}
              disabled={loading}
              onSubmitEditing={handleLogin}
              outlineColor={theme.colors.border}
              activeOutlineColor={theme.colors.primary}
              textColor={theme.colors.text}
              selectionColor={theme.ramps.primary['200']}
              theme={{
                colors: {
                  primary: theme.colors.primary,
                  onSurface: theme.colors.text,
                  onSurfaceVariant: theme.colors.textSecondary,
                  outline: theme.colors.border,
                  surfaceVariant: theme.colors.surface,
                  background: theme.colors.surface,
                  placeholder: theme.colors.placeholder,
                },
              }}
            />
          </View>

          <Button
            variant="ghost"
            size="small"
            onPress={
              onForgotPassword || (() => alert('Password reset feature coming soon!'))
            }
            style={styles.forgotButton}
            disabled={loading}
          >
            Forgot password?
          </Button>

          <Button
            variant="primary"
            onPress={handleLogin}
            loading={loading}
            disabled={loading}
            style={styles.loginButton}
            fullWidth
          >
            {loading ? 'Signing In…' : 'Sign In'}
          </Button>
        </Card>

        <Card variant="outlined" padding="md" style={styles.demoCard}>
          <Text style={styles.demoTitle}>Demo Accounts (Development Only)</Text>
          {DEMO_ACCOUNTS.map((account) => (
            <Text key={account.label} style={styles.demoText}>
              • {account.label}: {account.email} / {account.password}
            </Text>
          ))}
        </Card>

        <View style={styles.registerContainer}>
          <Text style={styles.registerText}>Don&apos;t have an account?</Text>
          <Button
            variant="ghost"
            size="small"
            onPress={onNavigateToRegister}
            style={styles.registerButton}
            disabled={loading}
          >
            Sign Up
          </Button>
        </View>

        <Text style={styles.footer}>Version {APP_VERSION} • {TENANT_ID}</Text>
      </ScrollView>
    </KeyboardAvoidingView>
  );
}

function createStyles(theme: Theme) {
  const spacing = theme.spacingScale;
  const colors = theme.colors;
  const borderRadius = theme.borderRadius;
  return StyleSheet.create({
    container: {
      flex: 1,
      backgroundColor: colors.background,
    },
    scrollContent: {
      flexGrow: 1,
      justifyContent: 'center',
      paddingHorizontal: spacing.lg,
      paddingVertical: spacing['3xl'],
    },
    header: {
      alignItems: 'center',
      marginBottom: spacing['2xl'],
    },
    iconBadge: {
      width: spacing['4xl'],
      height: spacing['4xl'],
      borderRadius: spacing['4xl'] / 2,
      alignItems: 'center',
      justifyContent: 'center',
      backgroundColor: theme.ramps.primary['50'],
      marginBottom: spacing.sm,
    },
    title: {
      fontSize: theme.typographyScale.headline.fontSize,
      lineHeight: theme.typographyScale.headline.lineHeight,
      fontWeight: theme.typography.fontWeight.bold,
      color: colors.text,
      textAlign: 'center',
    },
    subtitle: {
      marginTop: spacing['2xs'],
      fontSize: theme.typographyScale.body.fontSize,
      lineHeight: theme.typographyScale.body.lineHeight,
      color: colors.textSecondary,
      textAlign: 'center',
    },
    card: {
      marginBottom: spacing.lg,
    },
    cardHeader: {
      marginBottom: spacing.md,
    },
    cardTitle: {
      fontSize: theme.typographyScale.title.fontSize,
      lineHeight: theme.typographyScale.title.lineHeight,
      fontWeight: theme.typography.fontWeight.semibold,
      color: colors.text,
    },
    cardSubtitle: {
      marginTop: spacing['2xs'],
      fontSize: theme.typographyScale.bodySm.fontSize,
      lineHeight: theme.typographyScale.bodySm.lineHeight,
      color: colors.textSecondary,
    },
    fieldStack: {
      marginBottom: spacing.md,
    },
    input: {
      marginBottom: spacing.sm,
      backgroundColor: colors.surfaceSecondary,
    },
    forgotButton: {
      alignSelf: 'flex-end',
      marginBottom: spacing.sm,
    },
    loginButton: {
      marginTop: spacing.xs,
    },
    errorContainer: {
      flexDirection: 'row',
      alignItems: 'center',
      backgroundColor: theme.ramps.error['50'],
      borderWidth: 1,
      borderColor: theme.ramps.error['200'],
      borderRadius: borderRadius.md,
      paddingHorizontal: spacing.sm,
      paddingVertical: spacing['2xs'],
      marginBottom: spacing.md,
    },
    errorText: {
      flex: 1,
      color: theme.ramps.error['700'],
      fontSize: theme.typographyScale.bodySm.fontSize,
      lineHeight: theme.typographyScale.bodySm.lineHeight,
      marginLeft: spacing.xs,
    },
    demoCard: {
      backgroundColor: theme.ramps.primary['50'],
      borderColor: theme.ramps.primary['200'],
      marginBottom: spacing.lg,
    },
    demoTitle: {
      fontSize: theme.typographyScale.body.fontSize,
      lineHeight: theme.typographyScale.body.lineHeight,
      fontWeight: theme.typography.fontWeight.semibold,
      color: colors.text,
      marginBottom: spacing['2xs'],
    },
    demoText: {
      fontSize: theme.typographyScale.bodySm.fontSize,
      lineHeight: theme.typographyScale.bodySm.lineHeight,
      color: colors.textSecondary,
      fontFamily: Platform.OS === 'ios' ? 'Menlo' : 'monospace',
      marginBottom: spacing['2xs'],
    },
    registerContainer: {
      flexDirection: 'row',
      justifyContent: 'center',
      alignItems: 'center',
    },
    registerText: {
      fontSize: theme.typographyScale.bodySm.fontSize,
      lineHeight: theme.typographyScale.bodySm.lineHeight,
      color: colors.textSecondary,
      marginRight: spacing['2xs'],
    },
    registerButton: {
      paddingHorizontal: spacing.xs,
    },
    footer: {
      marginTop: spacing['2xl'],
      textAlign: 'center',
      color: colors.textSecondary,
      fontSize: theme.typographyScale.caption.fontSize,
      lineHeight: theme.typographyScale.caption.lineHeight,
    },
  });
}<|MERGE_RESOLUTION|>--- conflicted
+++ resolved
@@ -1,4 +1,3 @@
-<<<<<<< HEAD
 import React, { useMemo, useState } from 'react';
 import {
   KeyboardAvoidingView,
@@ -9,13 +8,11 @@
   View,
 } from 'react-native';
 import { TextInput } from 'react-native-paper';
-=======
 import React, { useState } from 'react';
 import { View, ScrollView, StyleSheet, Image, KeyboardAvoidingView, Platform } from 'react-native';
 import { Text, TextInput, Button, Card, IconButton } from 'react-native-paper';
 import { COLORS, TENANT_ID } from '../config';
 import { submitLogin } from './authController';
->>>>>>> 995d170d
 import { MaterialCommunityIcons } from '@expo/vector-icons';
 import { Button, Card } from '../components';
 import { useTheme } from '../theme';
@@ -66,7 +63,6 @@
     setError('');
 
     try {
-<<<<<<< HEAD
       setTimeout(() => {
         if (email === 'admin@systontigers.co.uk' && password === 'admin123') {
           onLogin('user-001', 'admin', 'mock-jwt-token-admin');
@@ -81,7 +77,6 @@
         }
         setLoading(false);
       }, 1500);
-=======
       const outcome = await submitLogin({
         email: email.trim().toLowerCase(),
         password,
@@ -92,7 +87,6 @@
       } else {
         onLogin(outcome.result.user.id, outcome.result.user.role, outcome.result.token);
       }
->>>>>>> 995d170d
     } catch (err) {
       if (err instanceof Error) {
         setError(err.message || 'Unable to sign in. Please try again.');
