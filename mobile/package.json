--- conflicted
+++ resolved
@@ -15,29 +15,29 @@
     "test": "npm run build:test && node --test $(find dist-tests -name '*.test.js')"
   },
   "dependencies": {
-<<<<<<< HEAD
+
     "@react-navigation/bottom-tabs": "^7.4.8",
     "@react-navigation/drawer": "^7.5.9",
-=======
+
     "@expo/vector-icons": "^15.0.2",
     "@react-native-async-storage/async-storage": "2.2.0",
     "@react-native-picker/picker": "2.11.1",
     "@react-navigation/bottom-tabs": "^7.4.9",
     "@react-navigation/drawer": "^7.5.10",
->>>>>>> 32c0a597
+ 32c0a597c19b01189537d4667d529682dac4ef4f
     "@react-navigation/native": "^7.1.18",
     "@react-navigation/native-stack": "^7.3.28",
     "@react-navigation/stack": "^7.4.10",
     "@supabase/supabase-js": "^2.45.3",
     "axios": "^1.12.2",
-<<<<<<< HEAD
+
     "expo": "~54.0.13",
     "expo-av": "~16.0.7",
     "expo-image-picker": "~17.0.8",
     "expo-location": "^19.0.7",
     "expo-media-library": "^18.0.3",
     "expo-notifications": "^0.32.12",
-=======
+
     "expo": "54.0.13",
     "expo-av": "~16.0.7",
     "expo-device": "^8.0.9",
@@ -47,21 +47,21 @@
     "expo-media-library": "~18.2.0",
     "expo-notifications": "~0.32.12",
     "expo-secure-store": "~15.0.7",
->>>>>>> 32c0a597
+ 32c0a597c19b01189537d4667d529682dac4ef4f
     "expo-status-bar": "~3.0.8",
     "expo-video-thumbnails": "~10.0.7",
     "react": "19.1.0",
     "react-dom": "19.1.0",
     "react-native": "0.81.4",
     "react-native-calendars": "^1.1313.0",
-<<<<<<< HEAD
+
     "react-native-gesture-handler": "^2.28.0",
     "react-native-paper": "^5.14.5",
     "react-native-reanimated": "^4.1.3",
     "react-native-safe-area-context": "~5.6.0",
     "react-native-screens": "~4.16.0",
     "react-native-worklets": "0.5.1",
-=======
+
     "react-native-gesture-handler": "~2.28.0",
     "react-native-paper": "^5.14.5",
     "react-native-reanimated": "~4.1.1",
@@ -70,7 +70,7 @@
     "react-native-web": "^0.21.1",
     "react-native-worklets": "0.5.1",
     "react-refresh": "^0.18.0",
->>>>>>> 32c0a597
+ 32c0a597c19b01189537d4667d529682dac4ef4f
     "zustand": "^5.0.8"
   },
   "devDependencies": {
